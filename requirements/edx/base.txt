#
# This file is autogenerated by pip-compile with Python 3.8
# by the following command:
#
#    make upgrade
#
-e git+https://github.com/anupdhabarde/edx-proctoring-proctortrack.git@31c6c9923a51c903ae83760ecbbac191363aa2a2#egg=edx_proctoring_proctortrack
    # via -r requirements/edx/github.in
acid-xblock==0.2.1
    # via -r requirements/edx/kernel.in
aiohttp==3.8.6
    # via
    #   geoip2
    #   openai
aiosignal==1.3.1
    # via aiohttp
algoliasearch==2.6.3
    # via
    #   -c requirements/edx/../constraints.txt
    #   -r requirements/edx/bundled.in
amqp==5.1.1
    # via kombu
analytics-python==1.4.post1
    # via -r requirements/edx/kernel.in
aniso8601==9.0.1
    # via edx-tincan-py35
appdirs==1.4.4
    # via fs
asgiref==3.7.2
    # via
    #   django
    #   django-countries
asn1crypto==1.5.1
    # via
    #   oscrypto
    #   snowflake-connector-python
async-timeout==4.0.3
    # via
    #   aiohttp
    #   redis
attrs==23.1.0
    # via
    #   -r requirements/edx/kernel.in
    #   aiohttp
    #   edx-ace
    #   jsonschema
    #   lti-consumer-xblock
    #   openedx-blockstore
    #   openedx-events
    #   openedx-learning
    #   referencing
babel==2.11.0
    # via
    #   -c requirements/edx/../constraints.txt
    #   -r requirements/edx/kernel.in
    #   enmerkar
    #   enmerkar-underscore
backoff==1.10.0
    # via analytics-python
backports-zoneinfo[tzdata]==0.2.1
    # via
    #   celery
    #   django
    #   icalendar
    #   kombu
beautifulsoup4==4.12.2
    # via pynliner
billiard==4.1.0
    # via celery
bleach[css]==6.1.0
    # via
    #   -r requirements/edx/kernel.in
    #   edx-enterprise
    #   lti-consumer-xblock
    #   openedx-django-wiki
    #   ora2
    #   xblock-drag-and-drop-v2
    #   xblock-poll
boto==2.39.0
    # via
    #   -c requirements/edx/../constraints.txt
    #   -r requirements/edx/kernel.in
boto3==1.28.62
    # via
    #   -r requirements/edx/kernel.in
    #   django-ses
    #   fs-s3fs
    #   ora2
botocore==1.31.62
    # via
    #   -r requirements/edx/kernel.in
    #   boto3
    #   s3transfer
bridgekeeper==0.9
    # via -r requirements/edx/kernel.in
celery==5.3.4
    # via
    #   -c requirements/edx/../constraints.txt
    #   -r requirements/edx/kernel.in
    #   django-celery-results
    #   django-user-tasks
    #   edx-celeryutils
    #   edx-enterprise
    #   event-tracking
    #   openedx-learning
certifi==2023.7.22
    # via
    #   -r requirements/edx/paver.txt
    #   elasticsearch
    #   py2neo
    #   requests
    #   snowflake-connector-python
cffi==1.16.0
    # via
    #   cryptography
    #   pynacl
    #   snowflake-connector-python
chardet==5.2.0
    # via pysrt
charset-normalizer==2.0.12
    # via
    #   -c requirements/edx/../constraints.txt
    #   -r requirements/edx/paver.txt
    #   aiohttp
    #   requests
    #   snowflake-connector-python
chem==1.2.0
    # via -r requirements/edx/kernel.in
click==8.1.6
    # via
    #   -c requirements/edx/../constraints.txt
    #   celery
    #   click-didyoumean
    #   click-plugins
    #   click-repl
    #   code-annotations
    #   edx-django-utils
    #   nltk
    #   user-util
click-didyoumean==0.3.0
    # via celery
click-plugins==1.1.1
    # via celery
click-repl==0.3.0
    # via celery
code-annotations==1.5.0
    # via
    #   edx-enterprise
    #   edx-toggles
codejail-includes==1.0.0
    # via -r requirements/edx/kernel.in
coreapi==2.3.3
    # via drf-yasg
coreschema==0.0.4
    # via
    #   coreapi
    #   drf-yasg
crowdsourcehinter-xblock==0.6
    # via -r requirements/edx/bundled.in
cryptography==38.0.4
    # via
    #   -c requirements/edx/../constraints.txt
    #   -r requirements/edx/kernel.in
    #   django-fernet-fields-v2
    #   edx-enterprise
    #   jwcrypto
    #   optimizely-sdk
    #   pgpy
    #   pyjwt
    #   pyopenssl
    #   snowflake-connector-python
    #   social-auth-core
cssutils==2.7.1
    # via pynliner
defusedxml==0.7.1
    # via
    #   -r requirements/edx/kernel.in
    #   djangorestframework-xml
    #   ora2
    #   python3-openid
    #   social-auth-core
deprecated==1.2.14
    # via jwcrypto
<<<<<<< HEAD
django==4.2.6
=======
django==3.2.22
>>>>>>> 25b991c9
    # via
    #   -r requirements/edx/kernel.in
    #   django-appconf
    #   django-celery-results
    #   django-classy-tags
    #   django-config-models
    #   django-cors-headers
    #   django-crum
    #   django-fernet-fields-v2
    #   django-filter
    #   django-js-asset
    #   django-method-override
    #   django-model-utils
    #   django-multi-email-field
    #   django-mysql
    #   django-oauth-toolkit
    #   django-sekizai
    #   django-ses
    #   django-splash
    #   django-statici18n
    #   django-storages
    #   django-user-tasks
    #   django-waffle
    #   djangorestframework
    #   done-xblock
    #   drf-jwt
    #   drf-nested-routers
    #   drf-spectacular
    #   drf-yasg
    #   edx-ace
    #   edx-api-doc-tools
    #   edx-auth-backends
    #   edx-bulk-grades
    #   edx-celeryutils
    #   edx-completion
    #   edx-django-release-util
    #   edx-django-sites-extensions
    #   edx-django-utils
    #   edx-drf-extensions
    #   edx-enterprise
    #   edx-event-bus-kafka
    #   edx-event-bus-redis
    #   edx-i18n-tools
    #   edx-milestones
    #   edx-name-affirmation
    #   edx-organizations
    #   edx-proctoring
    #   edx-rbac
    #   edx-search
    #   edx-submissions
    #   edx-toggles
    #   edx-token-utils
    #   edx-when
    #   edxval
    #   enmerkar
    #   enmerkar-underscore
    #   event-tracking
    #   help-tokens
    #   jsonfield
    #   lti-consumer-xblock
    #   openedx-blockstore
    #   openedx-django-pyfs
    #   openedx-django-wiki
    #   openedx-events
    #   openedx-filters
    #   openedx-learning
    #   ora2
    #   super-csv
    #   xss-utils
django-appconf==1.0.5
    # via django-statici18n
django-cache-memoize==0.2.0
    # via edx-enterprise
django-celery-results==2.5.1
    # via -r requirements/edx/kernel.in
django-classy-tags==4.1.0
    # via django-sekizai
django-config-models==2.5.1
    # via
    #   -r requirements/edx/kernel.in
    #   edx-enterprise
    #   edx-name-affirmation
    #   lti-consumer-xblock
django-cors-headers==4.2.0
    # via -r requirements/edx/kernel.in
django-countries==7.5.1
    # via
    #   -r requirements/edx/kernel.in
    #   edx-enterprise
django-crum==0.7.9
    # via
    #   -r requirements/edx/kernel.in
    #   edx-django-utils
    #   edx-enterprise
    #   edx-proctoring
    #   edx-rbac
    #   edx-toggles
    #   super-csv
django-environ==0.11.2
    # via openedx-blockstore
django-fernet-fields-v2==0.9
    # via edx-enterprise
django-filter==23.3
    # via
    #   -r requirements/edx/kernel.in
    #   edx-enterprise
    #   lti-consumer-xblock
    #   openedx-blockstore
django-ipware==5.0.1
    # via
    #   -r requirements/edx/kernel.in
    #   edx-enterprise
    #   edx-proctoring
django-js-asset==2.1.0
    # via django-mptt
django-method-override==1.0.4
    # via -r requirements/edx/kernel.in
django-model-utils==4.3.1
    # via
    #   -r requirements/edx/kernel.in
    #   django-user-tasks
    #   edx-bulk-grades
    #   edx-celeryutils
    #   edx-completion
    #   edx-enterprise
    #   edx-milestones
    #   edx-name-affirmation
    #   edx-organizations
    #   edx-proctoring
    #   edx-rbac
    #   edx-submissions
    #   edx-when
    #   edxval
    #   ora2
    #   super-csv
django-mptt==0.14.0
    # via
    #   -r requirements/edx/kernel.in
    #   openedx-django-wiki
django-multi-email-field==0.7.0
    # via edx-enterprise
django-mysql==4.11.0
    # via -r requirements/edx/kernel.in
django-oauth-toolkit==1.7.1
    # via
    #   -c requirements/edx/../constraints.txt
    #   -r requirements/edx/kernel.in
    #   edx-enterprise
django-object-actions==4.2.0
    # via edx-enterprise
django-pipeline==2.1.0
    # via -r requirements/edx/kernel.in
django-ratelimit==4.1.0
    # via -r requirements/edx/kernel.in
django-sekizai==4.1.0
    # via
    #   -r requirements/edx/kernel.in
    #   openedx-django-wiki
django-ses==3.5.0
    # via -r requirements/edx/bundled.in
django-simple-history==3.4.0
    # via
    #   -c requirements/edx/../constraints.txt
    #   -r requirements/edx/kernel.in
    #   edx-enterprise
    #   edx-name-affirmation
    #   edx-organizations
    #   edx-proctoring
    #   ora2
django-splash==1.3.0
    # via -r requirements/edx/kernel.in
django-statici18n==2.4.0
    # via
    #   -r requirements/edx/kernel.in
    #   lti-consumer-xblock
    #   xblock-drag-and-drop-v2
django-storages==1.14
    # via
    #   -c requirements/edx/../constraints.txt
    #   -r requirements/edx/kernel.in
    #   edxval
django-user-tasks==3.1.0
    # via -r requirements/edx/kernel.in
django-waffle==4.0.0
    # via
    #   -r requirements/edx/kernel.in
    #   edx-django-utils
    #   edx-drf-extensions
    #   edx-enterprise
    #   edx-proctoring
    #   edx-toggles
    #   openedx-blockstore
django-webpack-loader==0.7.0
    # via
    #   -c requirements/edx/../constraints.txt
    #   -r requirements/edx/kernel.in
    #   edx-proctoring
djangorestframework==3.14.0
    # via
    #   -c requirements/edx/../constraints.txt
    #   -r requirements/edx/kernel.in
    #   django-config-models
    #   django-user-tasks
    #   drf-jwt
    #   drf-nested-routers
    #   drf-spectacular
    #   drf-yasg
    #   edx-api-doc-tools
    #   edx-completion
    #   edx-drf-extensions
    #   edx-enterprise
    #   edx-name-affirmation
    #   edx-organizations
    #   edx-proctoring
    #   edx-submissions
    #   openedx-blockstore
    #   openedx-learning
    #   ora2
    #   super-csv
djangorestframework-xml==2.0.0
    # via edx-enterprise
done-xblock==2.1.0
    # via -r requirements/edx/bundled.in
drf-jwt==1.19.2
    # via edx-drf-extensions
drf-nested-routers==0.93.4
    # via openedx-blockstore
drf-spectacular==0.26.5
    # via -r requirements/edx/kernel.in
drf-yasg==1.21.5
    # via
    #   -c requirements/edx/../constraints.txt
    #   django-user-tasks
    #   edx-api-doc-tools
edx-ace==1.7.0
    # via -r requirements/edx/kernel.in
edx-api-doc-tools==1.7.0
    # via
    #   -r requirements/edx/kernel.in
    #   edx-name-affirmation
    #   openedx-blockstore
edx-auth-backends==4.2.0
    # via
    #   -r requirements/edx/kernel.in
    #   openedx-blockstore
edx-braze-client==0.1.8
    # via
    #   -r requirements/edx/bundled.in
    #   edx-enterprise
edx-bulk-grades==1.0.2
    # via
    #   -r requirements/edx/kernel.in
    #   staff-graded-xblock
edx-ccx-keys==1.2.1
    # via
    #   -r requirements/edx/kernel.in
    #   lti-consumer-xblock
edx-celeryutils==1.2.3
    # via
    #   -r requirements/edx/kernel.in
    #   edx-name-affirmation
    #   super-csv
edx-codejail==3.3.3
    # via -r requirements/edx/kernel.in
edx-completion==4.3.0
    # via -r requirements/edx/kernel.in
edx-django-release-util==1.3.0
    # via
    #   -r requirements/edx/kernel.in
    #   edxval
    #   openedx-blockstore
edx-django-sites-extensions==4.0.1
    # via -r requirements/edx/kernel.in
edx-django-utils==5.7.0
    # via
    #   -r requirements/edx/kernel.in
    #   django-config-models
    #   edx-drf-extensions
    #   edx-enterprise
    #   edx-event-bus-kafka
    #   edx-event-bus-redis
    #   edx-name-affirmation
    #   edx-rest-api-client
    #   edx-toggles
    #   edx-when
    #   event-tracking
    #   openedx-blockstore
    #   ora2
    #   super-csv
edx-drf-extensions==8.10.0
    # via
    #   -r requirements/edx/kernel.in
    #   edx-completion
    #   edx-enterprise
    #   edx-name-affirmation
    #   edx-organizations
    #   edx-proctoring
    #   edx-rbac
    #   edx-when
    #   edxval
    #   openedx-learning
edx-enterprise==4.6.0
    # via
    #   -c requirements/edx/../constraints.txt
    #   -r requirements/edx/kernel.in
edx-event-bus-kafka==5.5.0
    # via -r requirements/edx/kernel.in
edx-event-bus-redis==0.3.2
    # via -r requirements/edx/kernel.in
edx-i18n-tools==1.3.0
    # via ora2
edx-milestones==0.5.0
    # via -r requirements/edx/kernel.in
edx-name-affirmation==2.3.7
    # via -r requirements/edx/kernel.in
edx-opaque-keys[django]==2.5.1
    # via
    #   -r requirements/edx/kernel.in
    #   -r requirements/edx/paver.txt
    #   edx-bulk-grades
    #   edx-ccx-keys
    #   edx-completion
    #   edx-drf-extensions
    #   edx-enterprise
    #   edx-milestones
    #   edx-organizations
    #   edx-proctoring
    #   edx-when
    #   lti-consumer-xblock
    #   openedx-events
    #   ora2
edx-organizations==6.12.1
    # via -r requirements/edx/kernel.in
edx-proctoring==4.16.1
    # via
    #   -r requirements/edx/kernel.in
    #   edx-proctoring-proctortrack
edx-rbac==1.8.0
    # via edx-enterprise
edx-rest-api-client==5.6.0
    # via
    #   -r requirements/edx/kernel.in
    #   edx-enterprise
    #   edx-proctoring
edx-search==3.6.0
    # via -r requirements/edx/kernel.in
edx-sga==0.23.0
    # via -r requirements/edx/bundled.in
edx-submissions==3.6.0
    # via
    #   -r requirements/edx/kernel.in
    #   ora2
edx-tincan-py35==1.0.0
    # via edx-enterprise
edx-toggles==5.1.0
    # via
    #   -r requirements/edx/kernel.in
    #   edx-completion
    #   edx-enterprise
    #   edx-event-bus-kafka
    #   edx-event-bus-redis
    #   edx-name-affirmation
    #   edx-search
    #   edxval
    #   ora2
edx-token-utils==0.2.1
    # via -r requirements/edx/kernel.in
edx-when==2.4.0
    # via
    #   -r requirements/edx/kernel.in
    #   edx-proctoring
edxval==2.4.4
    # via -r requirements/edx/kernel.in
elasticsearch==7.13.4
    # via
    #   -c requirements/edx/../common_constraints.txt
    #   edx-search
enmerkar==0.7.1
    # via enmerkar-underscore
enmerkar-underscore==2.2.0
    # via -r requirements/edx/kernel.in
event-tracking==2.2.0
    # via
    #   -r requirements/edx/kernel.in
    #   edx-proctoring
    #   edx-search
fastavro==1.8.4
    # via openedx-events
filelock==3.12.4
    # via snowflake-connector-python
frozenlist==1.4.0
    # via
    #   aiohttp
    #   aiosignal
fs==2.0.27
    # via
    #   -r requirements/edx/kernel.in
    #   fs-s3fs
    #   openedx-django-pyfs
    #   xblock
fs-s3fs==0.1.8
    # via
    #   -r requirements/edx/kernel.in
    #   openedx-django-pyfs
future==0.18.3
    # via pyjwkest
geoip2==4.7.0
    # via -r requirements/edx/kernel.in
glob2==0.7
    # via -r requirements/edx/kernel.in
gunicorn==21.2.0
    # via -r requirements/edx/kernel.in
help-tokens==2.3.0
    # via -r requirements/edx/kernel.in
html5lib==1.1
    # via
    #   -r requirements/edx/kernel.in
    #   ora2
icalendar==5.0.10
    # via -r requirements/edx/kernel.in
idna==3.4
    # via
    #   -r requirements/edx/paver.txt
    #   optimizely-sdk
    #   requests
    #   snowflake-connector-python
    #   yarl
importlib-metadata==6.8.0
    # via markdown
importlib-resources==6.1.0
    # via
    #   jsonschema
    #   jsonschema-specifications
inflection==0.5.1
    # via
    #   drf-spectacular
    #   drf-yasg
interchange==2021.0.4
    # via py2neo
ipaddress==1.0.23
    # via -r requirements/edx/kernel.in
isodate==0.6.1
    # via python3-saml
itypes==1.2.0
    # via coreapi
jinja2==3.1.2
    # via
    #   code-annotations
    #   coreschema
jmespath==1.0.1
    # via
    #   boto3
    #   botocore
joblib==1.3.2
    # via nltk
jsondiff==2.0.0
    # via edx-enterprise
jsonfield==3.1.0
    # via
    #   -r requirements/edx/kernel.in
    #   edx-celeryutils
    #   edx-enterprise
    #   edx-proctoring
    #   edx-submissions
    #   lti-consumer-xblock
    #   ora2
jsonschema==4.19.1
    # via
    #   drf-spectacular
    #   optimizely-sdk
jsonschema-specifications==2023.7.1
    # via jsonschema
jwcrypto==1.5.0
    # via
    #   django-oauth-toolkit
    #   pylti1p3
kombu==5.3.2
    # via celery
laboratory==1.0.2
    # via -r requirements/edx/kernel.in
lazy==1.6
    # via
    #   -r requirements/edx/paver.txt
    #   acid-xblock
    #   lti-consumer-xblock
    #   ora2
    #   xblock
libsass==0.10.0
    # via
    #   -c requirements/edx/../constraints.txt
    #   -r requirements/edx/paver.txt
loremipsum==1.0.5
    # via ora2
lti-consumer-xblock==9.6.1
    # via
    #   -c requirements/edx/../constraints.txt
    #   -r requirements/edx/kernel.in
lxml==4.9.3
    # via
    #   -r requirements/edx/kernel.in
    #   edx-i18n-tools
    #   edxval
    #   lti-consumer-xblock
    #   olxcleaner
    #   openedx-calc
    #   ora2
    #   python3-saml
    #   xblock
    #   xmlsec
mailsnake==1.6.4
    # via -r requirements/edx/bundled.in
mako==1.2.4
    # via
    #   -r requirements/edx/kernel.in
    #   acid-xblock
    #   lti-consumer-xblock
    #   xblock
    #   xblock-google-drive
    #   xblock-utils
markdown==3.3.7
    # via
    #   -c requirements/edx/../constraints.txt
    #   -r requirements/edx/kernel.in
    #   openedx-django-wiki
    #   staff-graded-xblock
    #   xblock-poll
markey==0.8
    # via enmerkar-underscore
markupsafe==2.1.3
    # via
    #   -r requirements/edx/paver.txt
    #   chem
    #   jinja2
    #   mako
    #   openedx-calc
    #   xblock
maxminddb==2.4.0
    # via geoip2
mock==5.1.0
    # via -r requirements/edx/paver.txt
mongoengine==0.27.0
    # via -r requirements/edx/kernel.in
monotonic==1.6
    # via
    #   analytics-python
    #   py2neo
mpmath==1.3.0
    # via sympy
multidict==6.0.4
    # via
    #   aiohttp
    #   yarl
mysqlclient==2.2.0
    # via
    #   -r requirements/edx/kernel.in
    #   openedx-blockstore
newrelic==9.1.0
    # via
    #   -r requirements/edx/bundled.in
    #   edx-django-utils
nltk==3.8.1
    # via chem
nodeenv==1.8.0
    # via -r requirements/edx/kernel.in
numpy==1.22.4
    # via
    #   chem
    #   openedx-calc
    #   scipy
    #   shapely
oauthlib==3.2.2
    # via
    #   -r requirements/edx/kernel.in
    #   django-oauth-toolkit
    #   lti-consumer-xblock
    #   requests-oauthlib
    #   social-auth-core
olxcleaner==0.2.1
    # via -r requirements/edx/kernel.in
openai==0.28.1
    # via edx-enterprise
openedx-atlas==0.5.0
    # via -r requirements/edx/kernel.in
openedx-blockstore==1.4.0
    # via -r requirements/edx/kernel.in
openedx-calc==3.0.1
    # via -r requirements/edx/kernel.in
openedx-django-pyfs==3.4.0
    # via
    #   lti-consumer-xblock
    #   xblock
openedx-django-require==2.1.0
    # via -r requirements/edx/kernel.in
openedx-django-wiki==2.0.3
    # via -r requirements/edx/kernel.in
openedx-events==9.0.0
    # via
    #   -r requirements/edx/kernel.in
    #   edx-event-bus-kafka
    #   edx-event-bus-redis
openedx-filters==1.6.0
    # via
    #   -r requirements/edx/kernel.in
    #   lti-consumer-xblock
openedx-learning==0.2.3
    # via
    #   -c requirements/edx/../constraints.txt
    #   -r requirements/edx/kernel.in
openedx-mongodbproxy==0.2.0
    # via -r requirements/edx/kernel.in
optimizely-sdk==4.1.1
    # via -r requirements/edx/bundled.in
ora2==5.5.4
    # via -r requirements/edx/bundled.in
oscrypto==1.3.0
    # via snowflake-connector-python
packaging==23.2
    # via
    #   drf-yasg
    #   gunicorn
    #   py2neo
    #   snowflake-connector-python
pansi==2020.7.3
    # via py2neo
path==16.7.1
    # via
    #   -r requirements/edx/kernel.in
    #   -r requirements/edx/paver.txt
    #   edx-i18n-tools
    #   path-py
path-py==12.5.0
    # via
    #   edx-enterprise
    #   ora2
    #   staff-graded-xblock
paver==1.3.4
    # via -r requirements/edx/paver.txt
pbr==5.11.1
    # via
    #   -r requirements/edx/paver.txt
    #   stevedore
pgpy==0.6.0
    # via edx-enterprise
piexif==1.1.3
    # via -r requirements/edx/kernel.in
pillow==9.5.0
    # via
    #   -c requirements/edx/../constraints.txt
    #   -r requirements/edx/kernel.in
    #   edx-enterprise
    #   edx-organizations
    #   edxval
pkgutil-resolve-name==1.3.10
    # via jsonschema
platformdirs==3.11.0
    # via snowflake-connector-python
polib==1.2.0
    # via edx-i18n-tools
prompt-toolkit==3.0.39
    # via click-repl
psutil==5.9.5
    # via
    #   -r requirements/edx/paver.txt
    #   edx-django-utils
py2neo @ https://github.com/overhangio/py2neo/releases/download/2021.2.3/py2neo-2021.2.3.tar.gz
    # via
    #   -c requirements/edx/../constraints.txt
    #   -r requirements/edx/bundled.in
pyasn1==0.5.0
    # via pgpy
pycountry==22.3.5
    # via -r requirements/edx/kernel.in
pycparser==2.21
    # via cffi
pycryptodomex==3.19.0
    # via
    #   -r requirements/edx/kernel.in
    #   edx-proctoring
    #   lti-consumer-xblock
    #   pyjwkest
    #   snowflake-connector-python
pygments==2.16.1
    # via
    #   -r requirements/edx/bundled.in
    #   py2neo
pyjwkest==1.4.2
    # via
    #   -r requirements/edx/kernel.in
    #   edx-token-utils
    #   lti-consumer-xblock
pyjwt[crypto]==2.8.0
    # via
    #   -r requirements/edx/kernel.in
    #   drf-jwt
    #   edx-auth-backends
    #   edx-drf-extensions
    #   edx-proctoring
    #   edx-rest-api-client
    #   pylti1p3
    #   snowflake-connector-python
    #   social-auth-core
pylatexenc==2.10
    # via olxcleaner
pylti1p3==2.0.0
    # via -r requirements/edx/kernel.in
pymemcache==4.0.0
    # via -r requirements/edx/paver.txt
pymongo==3.13.0
    # via
    #   -c requirements/edx/../constraints.txt
    #   -r requirements/edx/kernel.in
    #   -r requirements/edx/paver.txt
    #   edx-opaque-keys
    #   event-tracking
    #   mongoengine
    #   openedx-mongodbproxy
pynacl==1.5.0
    # via edx-django-utils
pynliner==0.8.0
    # via -r requirements/edx/kernel.in
pyopenssl==22.0.0
    # via
    #   -c requirements/edx/../constraints.txt
    #   optimizely-sdk
    #   snowflake-connector-python
pyparsing==3.1.1
    # via
    #   chem
    #   openedx-calc
pyrsistent==0.19.3
    # via optimizely-sdk
pysrt==1.1.2
    # via
    #   -r requirements/edx/kernel.in
    #   edxval
python-dateutil==2.8.2
    # via
    #   -r requirements/edx/kernel.in
    #   analytics-python
    #   botocore
    #   celery
    #   edx-ace
    #   edx-enterprise
    #   edx-proctoring
    #   icalendar
    #   olxcleaner
    #   ora2
    #   xblock
python-memcached==1.59
    # via -r requirements/edx/paver.txt
python-slugify==8.0.1
    # via code-annotations
python-swiftclient==4.4.0
    # via ora2
python3-openid==3.2.0 ; python_version >= "3"
    # via
    #   -r requirements/edx/kernel.in
    #   social-auth-core
python3-saml==1.16.0
    # via -r requirements/edx/kernel.in
pytz==2022.7.1
    # via
    #   -c requirements/edx/../constraints.txt
    #   -r requirements/edx/kernel.in
    #   babel
    #   django-ses
    #   djangorestframework
    #   drf-yasg
    #   edx-completion
    #   edx-enterprise
    #   edx-proctoring
    #   edx-submissions
    #   edx-tincan-py35
    #   event-tracking
    #   fs
    #   icalendar
    #   interchange
    #   olxcleaner
    #   openedx-blockstore
    #   ora2
    #   snowflake-connector-python
    #   xblock
pyuca==1.2
    # via -r requirements/edx/kernel.in
pyyaml==6.0.1
    # via
    #   -r requirements/edx/kernel.in
    #   code-annotations
    #   drf-spectacular
    #   edx-django-release-util
    #   edx-i18n-tools
    #   xblock
random2==1.0.1
    # via -r requirements/edx/kernel.in
recommender-xblock==2.0.1
    # via -r requirements/edx/bundled.in
redis==5.0.1
    # via
    #   -r requirements/edx/kernel.in
    #   walrus
referencing==0.30.2
    # via
    #   jsonschema
    #   jsonschema-specifications
regex==2023.10.3
    # via nltk
requests==2.31.0
    # via
    #   -r requirements/edx/paver.txt
    #   algoliasearch
    #   analytics-python
    #   coreapi
    #   django-oauth-toolkit
    #   edx-bulk-grades
    #   edx-drf-extensions
    #   edx-enterprise
    #   edx-rest-api-client
    #   geoip2
    #   mailsnake
    #   openai
    #   optimizely-sdk
    #   pyjwkest
    #   pylti1p3
    #   python-swiftclient
    #   requests-oauthlib
    #   sailthru-client
    #   slumber
    #   snowflake-connector-python
    #   social-auth-core
requests-oauthlib==1.3.1
    # via
    #   -r requirements/edx/kernel.in
    #   social-auth-core
rpds-py==0.10.4
    # via
    #   jsonschema
    #   referencing
ruamel-yaml==0.17.35
    # via drf-yasg
ruamel-yaml-clib==0.2.8
    # via ruamel-yaml
rules==3.3
    # via
    #   -r requirements/edx/kernel.in
    #   edx-enterprise
    #   edx-proctoring
    #   openedx-learning
s3transfer==0.7.0
    # via boto3
sailthru-client==2.2.3
    # via edx-ace
scipy==1.7.3
    # via
    #   -c requirements/edx/../constraints.txt
    #   chem
    #   openedx-calc
semantic-version==2.10.0
    # via edx-drf-extensions
shapely==2.0.1
    # via -r requirements/edx/kernel.in
simplejson==3.19.2
    # via
    #   -r requirements/edx/kernel.in
    #   sailthru-client
    #   super-csv
    #   xblock
    #   xblock-utils
six==1.16.0
    # via
    #   -r requirements/edx/kernel.in
    #   -r requirements/edx/paver.txt
    #   analytics-python
    #   bleach
    #   chem
    #   codejail-includes
    #   crowdsourcehinter-xblock
    #   edx-ace
    #   edx-auth-backends
    #   edx-ccx-keys
    #   edx-codejail
    #   edx-django-release-util
    #   edx-milestones
    #   edx-rbac
    #   event-tracking
    #   fs
    #   fs-s3fs
    #   html5lib
    #   interchange
    #   isodate
    #   libsass
    #   optimizely-sdk
    #   pansi
    #   paver
    #   py2neo
    #   pyjwkest
    #   python-dateutil
    #   python-memcached
slumber==0.7.1
    # via
    #   edx-bulk-grades
    #   edx-enterprise
    #   edx-rest-api-client
snowflake-connector-python==3.2.1
    # via edx-enterprise
social-auth-app-django==5.0.0
    # via
    #   -c requirements/edx/../constraints.txt
    #   -r requirements/edx/kernel.in
    #   edx-auth-backends
social-auth-core==4.3.0
    # via
    #   -c requirements/edx/../constraints.txt
    #   -r requirements/edx/kernel.in
    #   edx-auth-backends
    #   social-auth-app-django
sorl-thumbnail==12.10.0
    # via
    #   -r requirements/edx/kernel.in
    #   openedx-django-wiki
sortedcontainers==2.4.0
    # via
    #   -r requirements/edx/kernel.in
    #   snowflake-connector-python
soupsieve==2.5
    # via beautifulsoup4
sqlparse==0.4.4
    # via
    #   -r requirements/edx/kernel.in
    #   django
    #   openedx-blockstore
staff-graded-xblock==2.1.1
    # via -r requirements/edx/bundled.in
stevedore==5.1.0
    # via
    #   -r requirements/edx/kernel.in
    #   -r requirements/edx/paver.txt
    #   code-annotations
    #   edx-ace
    #   edx-django-utils
    #   edx-enterprise
    #   edx-opaque-keys
super-csv==3.1.0
    # via edx-bulk-grades
sympy==1.12
    # via openedx-calc
testfixtures==7.2.0
    # via edx-enterprise
text-unidecode==1.3
    # via python-slugify
tinycss2==1.2.1
    # via bleach
tomlkit==0.12.1
    # via snowflake-connector-python
tqdm==4.66.1
    # via
    #   nltk
    #   openai
typing-extensions==4.8.0
    # via
    #   -r requirements/edx/paver.txt
    #   asgiref
    #   django-countries
    #   edx-opaque-keys
    #   kombu
    #   pylti1p3
    #   snowflake-connector-python
tzdata==2023.3
    # via
    #   backports-zoneinfo
    #   celery
unicodecsv==0.14.1
    # via
    #   -r requirements/edx/kernel.in
    #   edx-enterprise
uritemplate==4.1.1
    # via
    #   coreapi
    #   drf-spectacular
    #   drf-yasg
urllib3==1.26.17
    # via
    #   -c requirements/edx/../constraints.txt
    #   -r requirements/edx/paver.txt
    #   botocore
    #   elasticsearch
    #   py2neo
    #   requests
    #   snowflake-connector-python
user-util==1.0.0
    # via -r requirements/edx/kernel.in
vine==5.0.0
    # via
    #   amqp
    #   celery
    #   kombu
voluptuous==0.13.1
    # via ora2
walrus==0.9.3
    # via edx-event-bus-redis
watchdog==3.0.0
    # via -r requirements/edx/paver.txt
wcwidth==0.2.8
    # via prompt-toolkit
web-fragments==2.1.0
    # via
    #   -r requirements/edx/kernel.in
    #   crowdsourcehinter-xblock
    #   edx-sga
    #   staff-graded-xblock
    #   xblock
    #   xblock-utils
webencodings==0.5.1
    # via
    #   bleach
    #   html5lib
    #   tinycss2
webob==1.8.7
    # via
    #   -r requirements/edx/kernel.in
    #   xblock
wrapt==1.15.0
    # via
    #   -r requirements/edx/paver.txt
    #   deprecated
xblock[django]==1.8.1
    # via
    #   -r requirements/edx/kernel.in
    #   acid-xblock
    #   crowdsourcehinter-xblock
    #   done-xblock
    #   edx-completion
    #   edx-sga
    #   edx-when
    #   lti-consumer-xblock
    #   ora2
    #   staff-graded-xblock
    #   xblock-google-drive
    #   xblock-poll
    #   xblock-utils
xblock-drag-and-drop-v2==3.2.0
    # via -r requirements/edx/bundled.in
xblock-google-drive==0.4.0
    # via -r requirements/edx/bundled.in
xblock-poll==1.13.0
    # via -r requirements/edx/bundled.in
xblock-utils==4.0.0
    # via
    #   -r requirements/edx/kernel.in
    #   done-xblock
    #   edx-sga
    #   lti-consumer-xblock
    #   staff-graded-xblock
    #   xblock-drag-and-drop-v2
    #   xblock-google-drive
xmlsec==1.3.13
    # via python3-saml
xss-utils==0.5.0
    # via -r requirements/edx/kernel.in
yarl==1.9.2
    # via aiohttp
zipp==3.17.0
    # via
    #   importlib-metadata
    #   importlib-resources

# The following packages are considered to be unsafe in a requirements file:
# setuptools<|MERGE_RESOLUTION|>--- conflicted
+++ resolved
@@ -181,11 +181,7 @@
     #   social-auth-core
 deprecated==1.2.14
     # via jwcrypto
-<<<<<<< HEAD
 django==4.2.6
-=======
-django==3.2.22
->>>>>>> 25b991c9
     # via
     #   -r requirements/edx/kernel.in
     #   django-appconf
