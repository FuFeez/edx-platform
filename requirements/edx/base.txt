--- conflicted
+++ resolved
@@ -324,12 +324,7 @@
     # via edx-enterprise
 django-mysql==4.11.0
     # via -r requirements/edx/kernel.in
-<<<<<<< HEAD
-
-django-oauth-toolkit==1.4.1
-=======
 django-oauth-toolkit==1.5.0
->>>>>>> 3fdb435b
     # via
     #   -c requirements/edx/../constraints.txt
     #   -r requirements/edx/kernel.in
