--- conflicted
+++ resolved
@@ -774,11 +774,7 @@
     # via
     #   -r requirements/edx/testing.txt
     #   ora2
-<<<<<<< HEAD
-lti-consumer-xblock==3.0.0
-=======
 lti-consumer-xblock==3.0.1
->>>>>>> 6f6a9e9c
     # via -r requirements/edx/testing.txt
 lxml==4.5.0
     # via
