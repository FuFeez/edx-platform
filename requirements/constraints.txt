# Version constraints for pip-installation.
#
# This file doesn't install any packages. It specifies version constraints
# that will be applied if a package is needed.
#
# When pinning something here, please provide an explanation of why.  Ideally,
# link to other information that will help people in the future to remove the
# pin when possible.  Writing an issue against the offending project and
# linking to it here is good.


# This file contains all common constraints for edx-repos
-c common_constraints.txt

# As it is not clarified what exact breaking changes will be introduced as per
# the next major release, ensure the installed version is within boundaries.
celery>=5.2.2,<6.0.0


# required for celery>=5.2.0;<5.3.0
click>=8.0,<9.0

# django-storages version 1.11.1 is major version upgrade.
django-storages==1.11.1


# The team that owns this package will manually bump this package rather than having it pulled in automatically.
# This is to allow them to better control its deployment and to do it in a process that works better
# for them.
edx-enterprise==4.1.14

# 1. django-oauth-toolkit version >=2.0.0 has breaking changes. More details
#    mentioned on this issue https://github.com/openedx/edx-platform/issues/32884
# 2. Versions from 1.5.0 to 2.0.0 have some migrations related changes.
#    so we're upgrading minor versions one by one.
django-oauth-toolkit==1.5.0


# constrained in opaque_keys. migration guide here: https://pymongo.readthedocs.io/en/4.0/migrate-to-pymongo4.html
# Major upgrade will be done in separate ticket.
pymongo<4.0.0

# greater version has breaking changes and requires some migration steps.
django-webpack-loader==0.7.0

# At the time of writing this comment, we do not know whether py2neo>=2022
# will support our currently-deployed Neo4j version (3.5).
# Feel free to loosen this constraint if/when it is confirmed that a later
# version of py2neo will work with Neo4j 3.5.
py2neo<2022

# scipy version 1.8 requires numpy>=1.17.3, we've pinned numpy to <1.17.0 in requirements/edx-sandbox/py38.in
scipy<1.8.0

# edx-enterprise, snowflake-connector-python require charset-normalizer==2.0.0
# Can be removed once snowflake-connector-python>2.7.9 is released with the fix.
charset-normalizer<2.1.0

# markdown>=3.4.0 has failures due to internal refactorings which causes the tests to fail
# pinning the version untill the issue gets resolved in the package itself
markdown<3.4.0

# pycodestyle==2.9.0 generates false positive error E275.
# Constraint can be removed once the issue https://github.com/PyCQA/pycodestyle/issues/1090 is fixed.
pycodestyle<2.9.0

# pyopenssl>22.0.0 requires cryptography>=38.0 && conflicts with snowflak-connector-python requires cryptography<37
# which causes the requirements upgrade job to fail due to constraint conflict
# This constraint can be removed once https://github.com/snowflakedb/snowflake-connector-python/issues/1259 is resolved
# and snowflake-connector-python>2.8.0 is released.
pyopenssl==22.0.0

cryptography==38.0.4 # greater version has some issues with openssl.

pylint<2.16.0 # greater version failing quality test. Fix them in seperate ticket.


# Deprecated version of the AWS SDK;
# we should stop using this
boto==2.39.0
boto3==1.7.0                       # Amazon Web Services SDK for Python
botocore==1.10.84                  # via boto3, s3transfer

# adding these constraints to minimize boto3 and botocore changeset
social-auth-core==4.3.0
babel==2.11.0
social-auth-app-django==5.0.0
algoliasearch==2.6.3

# pytz>2022 has major changes which are causing test failures.
# Pinning this version for now so this could be fixed in a separate PR later on
# Issue for unpinning: https://github.com/openedx/edx-platform/issues/32093
pytz<2023

# urllib3>=2.0.0 conflicts with elastic search && snowflake-connector-python packages
# which require urllib3<2 for now.
# Issue for unpinning: https://github.com/openedx/edx-platform/issues/32222
urllib3<2.0.0

# Sphinx==5.3.0 requires docutils<0.20
# Issue to unpin Sphinx to resolve this constraint: https://github.com/openedx/edx-lint/issues/338
docutils<0.20

# greater version has dropped few dependencies. Fix this in other ticket.
drf-yasg<1.21.6

# Adding pin to avoid any major upgrade
djangorestframework<3.15.0

# tests failing with greater version. Fix this in separate ticket.
pillow<10.0.0

# The version of django-stubs we can use depends on which Django release we're using
# 1.16.0 works with Django 3.2 through 4.1
django-stubs==1.16.0
djangorestframework-stubs==3.14.0  # Pinned to match django-stubs. Remove this when we can remove the above pin.

# Our legacy Sass code is incompatible with anything except this ancient libsass version.
# Here is a ticket to upgrade, but it's of debatable importance given that we are rapidly moving
# away from legacy LMS/CMS frontends:
# https://github.com/openedx/edx-platform/issues/31616
libsass==0.10.0

# greater version breaking upgrade builds
<<<<<<< HEAD
click==8.1.6
=======
click==8.1.6

# openedx-events 8.6.0 introduces publishing via configuration. Ticket to unpin: https://github.com/edx/edx-arch-experiments/issues/381
openedx-events<8.6.0               # Open edX Events from Hooks Extension Framework (OEP-50)

# pinning this version to avoid updates while the library is being developed
openedx-learning==0.1.6
>>>>>>> 3c3306ce
<|MERGE_RESOLUTION|>--- conflicted
+++ resolved
@@ -122,14 +122,7 @@
 libsass==0.10.0
 
 # greater version breaking upgrade builds
-<<<<<<< HEAD
-click==8.1.6
-=======
 click==8.1.6
 
-# openedx-events 8.6.0 introduces publishing via configuration. Ticket to unpin: https://github.com/edx/edx-arch-experiments/issues/381
-openedx-events<8.6.0               # Open edX Events from Hooks Extension Framework (OEP-50)
-
 # pinning this version to avoid updates while the library is being developed
-openedx-learning==0.1.6
->>>>>>> 3c3306ce
+openedx-learning==0.1.6