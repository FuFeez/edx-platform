--- conflicted
+++ resolved
@@ -2771,7 +2771,6 @@
 DISCUSSIONS_INCONTEXT_FEEDBACK_URL = ''
 DISCUSSIONS_INCONTEXT_LEARNMORE_URL = ''
 
-<<<<<<< HEAD
 ######################## Event bus producer config ########################
 
 # .. setting_name: EVENT_BUS_PRODUCER_CONFIG
@@ -2797,8 +2796,6 @@
         {'topic': 'content-authoring-xblock-lifecycle', 'event_key_field': 'xblock_info.usage_key', 'enabled': False},
     ],
 }
-=======
 #### django-simple-history##
 # disable indexing on date field its coming django-simple-history.
-SIMPLE_HISTORY_DATE_INDEX = False
->>>>>>> 02dd36cd
+SIMPLE_HISTORY_DATE_INDEX = False