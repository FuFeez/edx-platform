/**
 * XBlockContainerPage is used to display Studio's container page for an xblock which has children.
 * This page allows the user to understand and manipulate the xblock and its children.
 */
define(['jquery', 'underscore', 'backbone', 'gettext', 'js/views/pages/base_page',
    'common/js/components/utils/view_utils', 'js/views/container', 'js/views/xblock',
    'js/views/components/add_xblock', 'js/views/modals/edit_xblock', 'js/views/modals/move_xblock_modal',
    'js/models/xblock_info', 'js/views/xblock_string_field_editor', 'js/views/xblock_access_editor',
<<<<<<< HEAD
    'js/views/pages/container_subviews', 'js/views/unit_outline', 'js/views/utils/xblock_utils',
    'common/js/components/views/feedback_notification', 'common/js/components/views/feedback_prompt',
],
function($, _, Backbone, gettext, BasePage, ViewUtils, ContainerView, XBlockView, AddXBlockComponent,
    EditXBlockModal, MoveXBlockModal, XBlockInfo, XBlockStringFieldEditor, XBlockAccessEditor,
    ContainerSubviews, UnitOutlineView, XBlockUtils, NotificationView, PromptView) {
    'use strict';

    var XBlockContainerPage = BasePage.extend({
        // takes XBlockInfo as a model

        events: {
            'click .edit-button': 'editXBlock',
            'click .access-button': 'editVisibilitySettings',
            'click .duplicate-button': 'duplicateXBlock',
            'click .copy-button': 'copyXBlock',
            'click .move-button': 'showMoveXBlockModal',
            'click .delete-button': 'deleteXBlock',
            'click .show-actions-menu-button': 'showXBlockActionsMenu',
            'click .new-component-button': 'scrollToNewComponentButtons',
            'click .paste-component-button': 'pasteComponent',
        },

        options: {
            collapsedClass: 'is-collapsed',
            canEdit: true, // If not specified, assume user has permission to make changes
            clipboardData: { content: null },
        },

        view: 'container_preview',

        defaultViewClass: ContainerView,

        // Overridable by subclasses-- determines whether the XBlock component
        // addition menu is added on initialization. You may set this to false
        // if your subclass handles it.
        components_on_init: true,

        initialize: function(options) {
            BasePage.prototype.initialize.call(this, options);
            this.viewClass = options.viewClass || this.defaultViewClass;
            this.isLibraryPage = (this.model.attributes.category === 'library');
            this.nameEditor = new XBlockStringFieldEditor({
                el: this.$('.wrapper-xblock-field'),
                model: this.model
            });
            this.nameEditor.render();
            if (!this.isLibraryPage) {
                this.accessEditor = new XBlockAccessEditor({
                    el: this.$('.wrapper-xblock-field')
=======
    'js/views/pages/container_subviews', 'js/views/unit_outline', 'js/views/utils/xblock_utils', 'js/utils/module'],
    function($, _, Backbone, gettext, BasePage, ViewUtils, ContainerView, XBlockView, AddXBlockComponent,
          EditXBlockModal, MoveXBlockModal, XBlockInfo, XBlockStringFieldEditor, XBlockAccessEditor,
          ContainerSubviews, UnitOutlineView, XBlockUtils, ModuleUtils) {
        'use strict';
        var XBlockContainerPage = BasePage.extend({
            // takes XBlockInfo as a model

            events: {
                'click .edit-button': 'editXBlock',
                'click .access-button': 'editVisibilitySettings',
                'click .duplicate-button': 'duplicateXBlock',
                'click .move-button': 'showMoveXBlockModal',
                'click .delete-button': 'deleteXBlock',
                'click .save-button': 'saveSelectedLibraryComponents',
                'click .new-component-button': 'scrollToNewComponentButtons',
                'change .header-library-checkbox': 'toggleLibraryComponent'
            },

            options: {
                collapsedClass: 'is-collapsed',
                canEdit: true // If not specified, assume user has permission to make changes
            },

            view: 'container_preview',


            defaultViewClass: ContainerView,

            // Overridable by subclasses-- determines whether the XBlock component
            // addition menu is added on initialization. You may set this to false
            // if your subclass handles it.
            components_on_init: true,

            initialize: function(options) {
                BasePage.prototype.initialize.call(this, options);
                this.viewClass = options.viewClass || this.defaultViewClass;
                this.isLibraryPage = (this.model.attributes.category === 'library');
                this.isLibrarySourced = (this.model.attributes.category === 'library_sourced');
                this.nameEditor = new XBlockStringFieldEditor({
                    el: this.$('.wrapper-xblock-field'),
                    model: this.model
>>>>>>> 1f7a47a3
                });
                this.accessEditor.render();
            }
            if (this.options.action === 'new') {
                this.nameEditor.$('.xblock-field-value-edit').click();
            }
            this.xblockView = this.getXBlockView();
            this.messageView = new ContainerSubviews.MessageView({
                el: this.$('.container-message'),
                model: this.model
            });
            this.messageView.render();
            // Display access message on units and split test components
            if (!this.isLibraryPage) {
                this.containerAccessView = new ContainerSubviews.ContainerAccess({
                    el: this.$('.container-access'),
                    model: this.model
                });
                this.containerAccessView.render();

                this.xblockPublisher = new ContainerSubviews.Publisher({
                    el: this.$('#publish-unit'),
                    model: this.model,
                    // When "Discard Changes" is clicked, the whole page must be re-rendered.
                    renderPage: this.render
                });
                this.xblockPublisher.render();

                this.publishHistory = new ContainerSubviews.PublishHistory({
                    el: this.$('#publish-history'),
                    model: this.model
                });
                this.publishHistory.render();

                this.viewLiveActions = new ContainerSubviews.ViewLiveButtonController({
                    el: this.$('.nav-actions'),
                    model: this.model
                });
                this.viewLiveActions.render();

<<<<<<< HEAD
                this.unitOutlineView = new UnitOutlineView({
                    el: this.$('.wrapper-unit-overview'),
                    model: this.model
                });
                this.unitOutlineView.render();
            }
=======
                    this.unitOutlineView = new UnitOutlineView({
                        el: this.$('.wrapper-unit-overview'),
                        model: this.model
                    });
                    this.unitOutlineView.render();
                }
                if (this.isLibrarySourced) {
                    this.selectedLibraryComponents = [];
                    this.storedSelectedLibraryComponents = [];
                    this.getSelectedLibraryComponents();
                }
>>>>>>> 1f7a47a3

            this.listenTo(Backbone, 'move:onXBlockMoved', this.onXBlockMoved);
            this.clipboardBroadcastChannel = new BroadcastChannel("studio_clipboard_channel");
        },

        getViewParameters: function() {
            return {
                el: this.$('.wrapper-xblock'),
                model: this.model,
                view: this.view
            };
        },

        getXBlockView: function() {
            return new this.viewClass(this.getViewParameters());
        },

        render: function(options) {
            var self = this,
                xblockView = this.xblockView,
                loadingElement = this.$('.ui-loading'),
                unitLocationTree = this.$('.unit-location'),
                hiddenCss = 'is-hidden';

            loadingElement.removeClass(hiddenCss);

            // Hide both blocks until we know which one to show
            xblockView.$el.addClass(hiddenCss);

            // Render the xblock
            xblockView.render({
                done: function() {
                    // Show the xblock and hide the loading indicator
                    xblockView.$el.removeClass(hiddenCss);
                    loadingElement.addClass(hiddenCss);

                    // Notify the runtime that the page has been successfully shown
                    xblockView.notifyRuntime('page-shown', self);

                    if (self.components_on_init) {
                        // Render the add buttons. Paged containers should do this on their own.
                        self.renderAddXBlockComponents();
                    }

                    // Refresh the views now that the xblock is visible
                    self.onXBlockRefresh(xblockView);
                    unitLocationTree.removeClass(hiddenCss);

                    // Re-enable Backbone events for any updated DOM elements
                    self.delegateEvents();

                    // Show/hide the paste button
                    if (!self.isLibraryPage) {
                        self.initializePasteButton();
                    }
                },
                block_added: options && options.block_added
            });
        },

        findXBlockElement: function(target) {
            return $(target).closest('.studio-xblock-wrapper');
        },

        getURLRoot: function() {
            return this.xblockView.model.urlRoot;
        },

        onXBlockRefresh: function(xblockView, block_added, is_duplicate) {
            this.xblockView.refresh(xblockView, block_added, is_duplicate);
            // Update publish and last modified information from the server.
            this.model.fetch();
        },

        renderAddXBlockComponents: function() {
            var self = this;
            if (self.options.canEdit) {
                this.$('.add-xblock-component').each(function(index, element) {
                    var component = new AddXBlockComponent({
                        el: element,
                        createComponent: _.bind(self.createComponent, self),
                        collection: self.options.templates
                    });
                    component.render();
                });
            } else {
                this.$('.add-xblock-component').remove();
            }
        },

        initializePasteButton() {
            if (this.options.canEdit) {
                // We should have the user's clipboard status.
                const data = this.options.clipboardData;
                this.refreshPasteButton(data);
                // Refresh the status when something is copied on another tab:
                this.clipboardBroadcastChannel.onmessage = (event) => { this.refreshPasteButton(event.data); };
            } else {
                this.$(".paste-component").hide();
            }
        },

        /**
         * Given the latest information about the user's clipboard, hide or show the Paste button as appropriate.
         */
        refreshPasteButton(data) {
            // 'data' is the same data returned by the "get clipboard status" API endpoint
            // i.e. /api/content-staging/v1/clipboard/
            if (this.options.canEdit && data.content) {
                if (["vertical", "sequential", "chapter", "course"].includes(data.content.block_type)) {
                    // This is not suitable for pasting into a unit.
                    this.$(".paste-component").hide();
                } else if (data.content.status === "expired") {
                    // This has expired and can no longer be pasted.
                    this.$(".paste-component").hide();
                } else {
                    // The thing in the clipboard can be pasted into this unit:
                    const detailsPopupEl = this.$(".clipboard-details-popup")[0];
                    detailsPopupEl.querySelector(".detail-block-name").innerText = data.content.display_name;
                    detailsPopupEl.querySelector(".detail-block-type").innerText = data.content.block_type_display;
                    detailsPopupEl.querySelector(".detail-course-name").innerText = data.source_context_title;
                    if (data.source_edit_url) {
                        detailsPopupEl.setAttribute("href", data.source_edit_url);
                        detailsPopupEl.classList.remove("no-edit-link");
                    } else {
                        detailsPopupEl.setAttribute("href", "#");
                        detailsPopupEl.classList.add("no-edit-link");
                    }
                    this.$(".paste-component").show();
                }
            } else {
                this.$(".paste-component").hide();
            }
        },

        /** The user has clicked on the "Paste Component button" */
        pasteComponent(event) {
            event.preventDefault();
            // Get the ID of the container (usually a unit/vertical) that we're pasting into:
            const parentElement = this.findXBlockElement(event.target);
            const parentLocator = parentElement.data('locator');
            // Create a placeholder XBlock while we're pasting:
            const $placeholderEl = $(this.createPlaceholderElement());
            const addComponentsPanel = $(event.target).closest('.paste-component').prev();
            const listPanel = addComponentsPanel.prev();
            const scrollOffset = ViewUtils.getScrollOffset(addComponentsPanel);
            const placeholderElement = $placeholderEl.appendTo(listPanel);

            // Start showing a "Pasting" notification:
            ViewUtils.runOperationShowingMessage(gettext('Pasting'), () => {
                return $.postJSON(this.getURLRoot() + '/', {
                    parent_locator: parentLocator,
                    staged_content: "clipboard",
                }).then((data) => {
                    this.onNewXBlock(placeholderElement, scrollOffset, false, data);
                    return data;
                }).fail(() => {
                    // Remove the placeholder if the paste failed
                    placeholderElement.remove();
                });
<<<<<<< HEAD
            }).done((data) => {
                const {
                    conflicting_files: conflictingFiles,
                    error_files: errorFiles,
                    new_files: newFiles,
                } = data.static_file_notices;

                const notices = [];
                if (errorFiles.length) {
                    notices.push((next) => new PromptView.Error({
                        title: gettext("Some errors occurred"),
                        message: (
                            gettext("The following required files could not be added to the course:") +
                            " " + errorFiles.join(", ")
                        ),
                        actions: {primary: {text: gettext("OK"), click: (x) => { x.hide(); next(); }}},
                    }));
=======
            },

            getSelectedLibraryComponents: function() {
              var self = this;
              var locator = this.$el.find('.studio-xblock-wrapper').data('locator');
              $.getJSON(
                  ModuleUtils.getUpdateUrl(locator) + '/handler/get_block_ids',
                  function(data) {
                      self.selectedLibraryComponents = Array.from(data.source_block_ids);
                      self.storedSelectedLibraryComponents = Array.from(data.source_block_ids);
                  }
              );
            },

            saveSelectedLibraryComponents: function(e) {
              var self = this;
              var locator = this.$el.find('.studio-xblock-wrapper').data('locator');
              e.preventDefault();
              $.postJSON(
                  ModuleUtils.getUpdateUrl(locator) + '/handler/submit_studio_edits',
                  {values: {source_block_ids: self.storedSelectedLibraryComponents}},
                  function() {
                      self.selectedLibraryComponents = Array.from(self.storedSelectedLibraryComponents);
                      self.toggleSaveButton();
                  }
              );
            },

            toggleLibraryComponent: function(event) {
              var componentId = $(event.target).closest('.studio-xblock-wrapper').data('locator');
              var storeIndex = this.storedSelectedLibraryComponents.indexOf(componentId);
              if (storeIndex > -1) {
                this.storedSelectedLibraryComponents.splice(storeIndex, 1);
                this.toggleSaveButton();
              } else {
                this.storedSelectedLibraryComponents.push(componentId);
                this.toggleSaveButton();
              }
            },

            toggleSaveButton: function() {
              var $saveButton = $('.nav-actions .save-button');
              if (JSON.stringify(this.selectedLibraryComponents.sort()) === JSON.stringify(this.storedSelectedLibraryComponents.sort())) {
                $saveButton.addClass('is-hidden');
                window.removeEventListener('beforeunload', this.onBeforePageUnloadCallback);
              } else {
                $saveButton.removeClass('is-hidden');
                window.addEventListener('beforeunload', this.onBeforePageUnloadCallback);
              }
            },

            onBeforePageUnloadCallback: function (event) {
              event.preventDefault();
              event.returnValue = '';
            },

            onDelete: function(xblockElement) {
                // get the parent so we can remove this component from its parent.
                var xblockView = this.xblockView,
                    parent = this.findXBlockElement(xblockElement.parent());
                xblockElement.remove();

                // Inform the runtime that the child has been deleted in case
                // other views are listening to deletion events.
                xblockView.acknowledgeXBlockDeletion(parent.data('locator'));

                // Update publish and last modified information from the server.
                this.model.fetch();
            },

            /*
            After move operation is complete, updates the xblock information from server .
             */
            onXBlockMoved: function() {
                this.model.fetch();
            },

            onNewXBlock: function(xblockElement, scrollOffset, is_duplicate, data) {
                var useNewTextEditor = this.$('.xblock-header-primary').attr("use-new-editor-text"),
                useNewVideoEditor = this.$('.xblock-header-primary').attr("use-new-editor-video"),
                useNewProblemEditor = this.$('.xblock-header-primary').attr("use-new-editor-problem");

                //find the block type in the locator if availible
                if(data.hasOwnProperty('locator')){
                    var matchBlockTypeFromLocator = /\@(.*?)\+/;
                    var blockType = data.locator.match(matchBlockTypeFromLocator);
>>>>>>> 1f7a47a3
                }
                if (conflictingFiles.length) {
                    notices.push((next) => new PromptView.Warning({
                        title: gettext("You may need to update a file(s) manually"),
                        message: (
                            gettext(
                                "The following files already exist in this course but don't match the " +
                                "version used by the component you pasted:"
                            ) + " " + conflictingFiles.join(", ")
                        ),
                        actions: {primary: {text: gettext("OK"), click: (x) => { x.hide(); next(); }}},
                    }));
                }
                if (newFiles.length) {
                    notices.push(() => new NotificationView.Confirmation({
                        title: gettext("New files were added to this course's Files & Uploads"),
                        message: (
                            gettext("The following required files were imported to this course:") +
                            " "  + newFiles.join(", ")
                        ),
                        closeIcon: true,
                    }));
                }
                if (notices.length) {
                    // Show the notices, one at a time:
                    const showNext = () => {
                        const view = notices.shift()(showNext);
                        view.show();
                    }
                    // Delay to avoid conflict with the "Pasting..." notification.
                    setTimeout(showNext, 1250);
                }
            });
        },

        editXBlock: function(event, options) {
            event.preventDefault();

            if (!options || options.view !== 'visibility_view') {
                const primaryHeader = $(event.target).closest('.xblock-header-primary');

                var useNewTextEditor = primaryHeader.attr('use-new-editor-text'),
                    useNewVideoEditor = primaryHeader.attr('use-new-editor-video'),
                    useNewProblemEditor = primaryHeader.attr('use-new-editor-problem'),
                    blockType = primaryHeader.attr('data-block-type');

                if((useNewTextEditor === 'True' && blockType === 'html')
                        || (useNewVideoEditor === 'True' && blockType === 'video')
                        || (useNewProblemEditor === 'True' && blockType === 'problem')
                ) {
                    var destinationUrl = primaryHeader.attr('authoring_MFE_base_url') + '/' + blockType + '/' + encodeURI(primaryHeader.attr('data-usage-id'));
                    window.location.href = destinationUrl;
                    return;
                }
            }

            var xblockElement = this.findXBlockElement(event.target),
                self = this,
                modal = new EditXBlockModal(options);

            modal.edit(xblockElement, this.model, {
                readOnlyView: !this.options.canEdit,
                refresh: function() {
                    self.refreshXBlock(xblockElement, false);
                }
            });
        },

        /**
         * If the new "Actions" menu is enabled, most XBlock actions like
         * Duplicate, Move, Delete, Manage Access, etc. are moved into this
         * menu. For this event, we just toggle displaying the menu.
         * @param {*} event
         */
        showXBlockActionsMenu: function(event) {
            const showActionsButton = event.currentTarget;
            const subMenu = showActionsButton.parentElement.querySelector('.wrapper-nav-sub');
            // Code in 'base.js' normally handles toggling these dropdowns but since this one is
            // not present yet during the domReady event, we have to handle displaying it ourselves.
            subMenu.classList.toggle('is-shown');
            // if propagation is not stopped, the event will bubble up to the
            // body element, which will close the dropdown.
            event.stopPropagation();
        },

        editVisibilitySettings: function(event) {
            this.editXBlock(event, {
                view: 'visibility_view',
                // Translators: "title" is the name of the current component or unit being edited.
                titleFormat: gettext('Editing access for: {title}'),
                viewSpecificClasses: '',
                modalSize: 'med'
            });
        },

        duplicateXBlock: function(event) {
            event.preventDefault();
            this.duplicateComponent(this.findXBlockElement(event.target));
        },

        showMoveXBlockModal: function(event) {
            var xblockElement = this.findXBlockElement(event.target),
                parentXBlockElement = xblockElement.parents('.studio-xblock-wrapper'),
                modal = new MoveXBlockModal({
                    sourceXBlockInfo: XBlockUtils.findXBlockInfo(xblockElement, this.model),
                    sourceParentXBlockInfo: XBlockUtils.findXBlockInfo(parentXBlockElement, this.model),
                    XBlockURLRoot: this.getURLRoot(),
                    outlineURL: this.options.outlineURL
                });

            event.preventDefault();
            modal.show();
        },

        deleteXBlock: function(event) {
            event.preventDefault();
            this.deleteComponent(this.findXBlockElement(event.target));
        },

        createPlaceholderElement: function() {
            return $('<div/>', {class: 'studio-xblock-wrapper'});
        },

        createComponent: function(template, target) {
            // A placeholder element is created in the correct location for the new xblock
            // and then onNewXBlock will replace it with a rendering of the xblock. Note that
            // for xblocks that can't be replaced inline, the entire parent will be refreshed.
            var parentElement = this.findXBlockElement(target),
                parentLocator = parentElement.data('locator'),
                buttonPanel = target.closest('.add-xblock-component'),
                listPanel = buttonPanel.prev(),
                scrollOffset = ViewUtils.getScrollOffset(buttonPanel),
                $placeholderEl = $(this.createPlaceholderElement()),
                requestData = _.extend(template, {
                    parent_locator: parentLocator
                }),
                placeholderElement;
            placeholderElement = $placeholderEl.appendTo(listPanel);
            return $.postJSON(this.getURLRoot() + '/', requestData,
                _.bind(this.onNewXBlock, this, placeholderElement, scrollOffset, false))
                .fail(function() {
                    // Remove the placeholder if the update failed
                    placeholderElement.remove();
                });
        },

        copyXBlock: function(event) {
            event.preventDefault();
            const clipboardEndpoint = "/api/content-staging/v1/clipboard/";
            const element = this.findXBlockElement(event.target);
            const usageKeyToCopy = element.data('locator');
            // Start showing a "Copying" notification:
            ViewUtils.runOperationShowingMessage(gettext('Copying'), () => {
                return $.postJSON(
                    clipboardEndpoint,
                    { usage_key: usageKeyToCopy },
                ).then((data) => {
                    const status = data.content?.status;
                    if (status === "ready") {
                        // The XBlock has been copied and is ready to use.
                        this.refreshPasteButton(data); // Update our UI
                        this.clipboardBroadcastChannel.postMessage(data); // And notify any other open tabs
                        return data;
                    } else if (status === "loading") {
                        // The clipboard is being loaded asynchonously.
                        // Poll the endpoint until the copying process is complete:
                        const deferred = $.Deferred();
                        const checkStatus = () => {
                            $.getJSON(clipboardEndpoint, (pollData) => {
                                const newStatus = pollData.content?.status;
                                if (newStatus === "ready") {
                                    this.refreshPasteButton(data);
                                    this.clipboardBroadcastChannel.postMessage(pollData);
                                    deferred.resolve(pollData);
                                } else if (newStatus === "loading") {
                                    setTimeout(checkStatus, 1_000);
                                } else {
                                    deferred.reject();
                                    throw new Error(`Unexpected clipboard status "${newStatus}" in successful API response.`);
                                }
                            })
                        }
                        setTimeout(checkStatus, 1_000);
                        return deferred;
                    } else {
                        throw new Error(`Unexpected clipboard status "${status}" in successful API response.`);
                    }
                });
            });
        },

        duplicateComponent: function(xblockElement) {
            // A placeholder element is created in the correct location for the duplicate xblock
            // and then onNewXBlock will replace it with a rendering of the xblock. Note that
            // for xblocks that can't be replaced inline, the entire parent will be refreshed.
            var self = this,
                parentElement = self.findXBlockElement(xblockElement.parent()),
                scrollOffset = ViewUtils.getScrollOffset(xblockElement),
                $placeholderEl = $(self.createPlaceholderElement()),
                placeholderElement;

            placeholderElement = $placeholderEl.insertAfter(xblockElement);
            XBlockUtils.duplicateXBlock(xblockElement, parentElement)
                .done(function(data) {
                    self.onNewXBlock(placeholderElement, scrollOffset, true, data);
                })
                .fail(function() {
                    // Remove the placeholder if the update failed
                    placeholderElement.remove();
                });
        },

        deleteComponent: function(xblockElement) {
            var self = this,
                xblockInfo = new XBlockInfo({
                    id: xblockElement.data('locator')
                });
            XBlockUtils.deleteXBlock(xblockInfo).done(function() {
                self.onDelete(xblockElement);
            });
        },

        onDelete: function(xblockElement) {
            // get the parent so we can remove this component from its parent.
            var xblockView = this.xblockView,
                parent = this.findXBlockElement(xblockElement.parent());
            xblockElement.remove();

            // Inform the runtime that the child has been deleted in case
            // other views are listening to deletion events.
            xblockView.acknowledgeXBlockDeletion(parent.data('locator'));

            // Update publish and last modified information from the server.
            this.model.fetch();
        },

        /*
         * After move operation is complete, updates the xblock information from server .
         */
        onXBlockMoved: function() {
            this.model.fetch();
        },

        onNewXBlock: function(xblockElement, scrollOffset, is_duplicate, data) {
            var useNewTextEditor = this.$('.xblock-header-primary').attr('use-new-editor-text'),
                useNewVideoEditor = this.$('.xblock-header-primary').attr('use-new-editor-video'),
                useVideoGalleryFlow = this.$('.xblock-header-primary').attr("use-video-gallery-flow"),
                useNewProblemEditor = this.$('.xblock-header-primary').attr('use-new-editor-problem');

            // find the block type in the locator if availible
            if(data.hasOwnProperty('locator')) {
                var matchBlockTypeFromLocator = /\@(.*?)\+/;
                var blockType = data.locator.match(matchBlockTypeFromLocator);
            }
            if((useNewTextEditor === 'True' && blockType.includes('html'))
                    || (useNewVideoEditor === 'True' && blockType.includes('video'))
                    || (useNewProblemEditor === 'True' && blockType.includes('problem'))
            ){
                var destinationUrl;
                if (useVideoGalleryFlow === "True" && blockType.includes("video")) {
                    destinationUrl = this.$('.xblock-header-primary').attr("authoring_MFE_base_url") + '/course-videos/' + encodeURI(data.locator);
                }
                else {
                    destinationUrl = this.$('.xblock-header-primary').attr("authoring_MFE_base_url") + '/' + blockType[1] + '/' + encodeURI(data.locator);
                }
                window.location.href = destinationUrl;
                return;
            }
            ViewUtils.setScrollOffset(xblockElement, scrollOffset);
            xblockElement.data('locator', data.locator);
            return this.refreshXBlock(xblockElement, true, is_duplicate);
        },

        /**
         * Refreshes the specified xblock's display. If the xblock is an inline child of a
         * reorderable container then the element will be refreshed inline. If not, then the
         * parent container will be refreshed instead.
         * @param element An element representing the xblock to be refreshed.
         * @param block_added Flag to indicate that new block has been just added.
         */
        refreshXBlock: function(element, block_added, is_duplicate) {
            var xblockElement = this.findXBlockElement(element),
                parentElement = xblockElement.parent(),
                rootLocator = this.xblockView.model.id;
            if (xblockElement.length === 0 || xblockElement.data('locator') === rootLocator) {
                this.render({refresh: true, block_added: block_added});
            } else if (parentElement.hasClass('reorderable-container')) {
                this.refreshChildXBlock(xblockElement, block_added, is_duplicate);
            } else {
                this.refreshXBlock(this.findXBlockElement(parentElement));
            }
        },

        /**
         * Refresh an xblock element inline on the page, using the specified xblockInfo.
         * Note that the element is removed and replaced with the newly rendered xblock.
         * @param xblockElement The xblock element to be refreshed.
         * @param block_added Specifies if a block has been added, rather than just needs
         * refreshing.
         * @returns {jQuery promise} A promise representing the complete operation.
         */
        refreshChildXBlock: function(xblockElement, block_added, is_duplicate) {
            var self = this,
                xblockInfo,
                TemporaryXBlockView,
                temporaryView;
            xblockInfo = new XBlockInfo({
                id: xblockElement.data('locator')
            });
            // There is only one Backbone view created on the container page, which is
            // for the container xblock itself. Any child xblocks rendered inside the
            // container do not get a Backbone view. Thus, create a temporary view
            // to render the content, and then replace the original element with the result.
            TemporaryXBlockView = XBlockView.extend({
                updateHtml: function(element, html) {
                    // Replace the element with the new HTML content, rather than adding
                    // it as child elements.
                    this.$el = $(html).replaceAll(element); // xss-lint: disable=javascript-jquery-insertion
                }
            });
            temporaryView = new TemporaryXBlockView({
                model: xblockInfo,
                view: self.xblockView.new_child_view,
                el: xblockElement
            });
            return temporaryView.render({
                success: function() {
                    self.onXBlockRefresh(temporaryView, block_added, is_duplicate);
                    temporaryView.unbind(); // Remove the temporary view
                },
                initRuntimeData: this
            });
        },

        scrollToNewComponentButtons: function(event) {
            event.preventDefault();
            $.scrollTo(this.$('.add-xblock-component'), {duration: 250});
        }
    });

    return XBlockContainerPage;
}); // end define();<|MERGE_RESOLUTION|>--- conflicted
+++ resolved
@@ -6,7 +6,6 @@
     'common/js/components/utils/view_utils', 'js/views/container', 'js/views/xblock',
     'js/views/components/add_xblock', 'js/views/modals/edit_xblock', 'js/views/modals/move_xblock_modal',
     'js/models/xblock_info', 'js/views/xblock_string_field_editor', 'js/views/xblock_access_editor',
-<<<<<<< HEAD
     'js/views/pages/container_subviews', 'js/views/unit_outline', 'js/views/utils/xblock_utils',
     'common/js/components/views/feedback_notification', 'common/js/components/views/feedback_prompt',
 ],
@@ -28,6 +27,7 @@
             'click .show-actions-menu-button': 'showXBlockActionsMenu',
             'click .new-component-button': 'scrollToNewComponentButtons',
             'click .paste-component-button': 'pasteComponent',
+            'change .header-library-checkbox': 'toggleLibraryComponent'
         },
 
         options: {
@@ -49,6 +49,7 @@
             BasePage.prototype.initialize.call(this, options);
             this.viewClass = options.viewClass || this.defaultViewClass;
             this.isLibraryPage = (this.model.attributes.category === 'library');
+            this.isLibrarySourced = (this.model.attributes.category === 'library_sourced');
             this.nameEditor = new XBlockStringFieldEditor({
                 el: this.$('.wrapper-xblock-field'),
                 model: this.model
@@ -57,50 +58,6 @@
             if (!this.isLibraryPage) {
                 this.accessEditor = new XBlockAccessEditor({
                     el: this.$('.wrapper-xblock-field')
-=======
-    'js/views/pages/container_subviews', 'js/views/unit_outline', 'js/views/utils/xblock_utils', 'js/utils/module'],
-    function($, _, Backbone, gettext, BasePage, ViewUtils, ContainerView, XBlockView, AddXBlockComponent,
-          EditXBlockModal, MoveXBlockModal, XBlockInfo, XBlockStringFieldEditor, XBlockAccessEditor,
-          ContainerSubviews, UnitOutlineView, XBlockUtils, ModuleUtils) {
-        'use strict';
-        var XBlockContainerPage = BasePage.extend({
-            // takes XBlockInfo as a model
-
-            events: {
-                'click .edit-button': 'editXBlock',
-                'click .access-button': 'editVisibilitySettings',
-                'click .duplicate-button': 'duplicateXBlock',
-                'click .move-button': 'showMoveXBlockModal',
-                'click .delete-button': 'deleteXBlock',
-                'click .save-button': 'saveSelectedLibraryComponents',
-                'click .new-component-button': 'scrollToNewComponentButtons',
-                'change .header-library-checkbox': 'toggleLibraryComponent'
-            },
-
-            options: {
-                collapsedClass: 'is-collapsed',
-                canEdit: true // If not specified, assume user has permission to make changes
-            },
-
-            view: 'container_preview',
-
-
-            defaultViewClass: ContainerView,
-
-            // Overridable by subclasses-- determines whether the XBlock component
-            // addition menu is added on initialization. You may set this to false
-            // if your subclass handles it.
-            components_on_init: true,
-
-            initialize: function(options) {
-                BasePage.prototype.initialize.call(this, options);
-                this.viewClass = options.viewClass || this.defaultViewClass;
-                this.isLibraryPage = (this.model.attributes.category === 'library');
-                this.isLibrarySourced = (this.model.attributes.category === 'library_sourced');
-                this.nameEditor = new XBlockStringFieldEditor({
-                    el: this.$('.wrapper-xblock-field'),
-                    model: this.model
->>>>>>> 1f7a47a3
                 });
                 this.accessEditor.render();
             }
@@ -141,26 +98,18 @@
                 });
                 this.viewLiveActions.render();
 
-<<<<<<< HEAD
                 this.unitOutlineView = new UnitOutlineView({
                     el: this.$('.wrapper-unit-overview'),
                     model: this.model
                 });
                 this.unitOutlineView.render();
-            }
-=======
-                    this.unitOutlineView = new UnitOutlineView({
-                        el: this.$('.wrapper-unit-overview'),
-                        model: this.model
-                    });
-                    this.unitOutlineView.render();
-                }
-                if (this.isLibrarySourced) {
-                    this.selectedLibraryComponents = [];
-                    this.storedSelectedLibraryComponents = [];
-                    this.getSelectedLibraryComponents();
-                }
->>>>>>> 1f7a47a3
+
+            }
+            if (this.isLibrarySourced) {
+                this.selectedLibraryComponents = [];
+                this.storedSelectedLibraryComponents = [];
+                this.getSelectedLibraryComponents();
+            }
 
             this.listenTo(Backbone, 'move:onXBlockMoved', this.onXBlockMoved);
             this.clipboardBroadcastChannel = new BroadcastChannel("studio_clipboard_channel");
@@ -321,7 +270,6 @@
                     // Remove the placeholder if the paste failed
                     placeholderElement.remove();
                 });
-<<<<<<< HEAD
             }).done((data) => {
                 const {
                     conflicting_files: conflictingFiles,
@@ -339,94 +287,6 @@
                         ),
                         actions: {primary: {text: gettext("OK"), click: (x) => { x.hide(); next(); }}},
                     }));
-=======
-            },
-
-            getSelectedLibraryComponents: function() {
-              var self = this;
-              var locator = this.$el.find('.studio-xblock-wrapper').data('locator');
-              $.getJSON(
-                  ModuleUtils.getUpdateUrl(locator) + '/handler/get_block_ids',
-                  function(data) {
-                      self.selectedLibraryComponents = Array.from(data.source_block_ids);
-                      self.storedSelectedLibraryComponents = Array.from(data.source_block_ids);
-                  }
-              );
-            },
-
-            saveSelectedLibraryComponents: function(e) {
-              var self = this;
-              var locator = this.$el.find('.studio-xblock-wrapper').data('locator');
-              e.preventDefault();
-              $.postJSON(
-                  ModuleUtils.getUpdateUrl(locator) + '/handler/submit_studio_edits',
-                  {values: {source_block_ids: self.storedSelectedLibraryComponents}},
-                  function() {
-                      self.selectedLibraryComponents = Array.from(self.storedSelectedLibraryComponents);
-                      self.toggleSaveButton();
-                  }
-              );
-            },
-
-            toggleLibraryComponent: function(event) {
-              var componentId = $(event.target).closest('.studio-xblock-wrapper').data('locator');
-              var storeIndex = this.storedSelectedLibraryComponents.indexOf(componentId);
-              if (storeIndex > -1) {
-                this.storedSelectedLibraryComponents.splice(storeIndex, 1);
-                this.toggleSaveButton();
-              } else {
-                this.storedSelectedLibraryComponents.push(componentId);
-                this.toggleSaveButton();
-              }
-            },
-
-            toggleSaveButton: function() {
-              var $saveButton = $('.nav-actions .save-button');
-              if (JSON.stringify(this.selectedLibraryComponents.sort()) === JSON.stringify(this.storedSelectedLibraryComponents.sort())) {
-                $saveButton.addClass('is-hidden');
-                window.removeEventListener('beforeunload', this.onBeforePageUnloadCallback);
-              } else {
-                $saveButton.removeClass('is-hidden');
-                window.addEventListener('beforeunload', this.onBeforePageUnloadCallback);
-              }
-            },
-
-            onBeforePageUnloadCallback: function (event) {
-              event.preventDefault();
-              event.returnValue = '';
-            },
-
-            onDelete: function(xblockElement) {
-                // get the parent so we can remove this component from its parent.
-                var xblockView = this.xblockView,
-                    parent = this.findXBlockElement(xblockElement.parent());
-                xblockElement.remove();
-
-                // Inform the runtime that the child has been deleted in case
-                // other views are listening to deletion events.
-                xblockView.acknowledgeXBlockDeletion(parent.data('locator'));
-
-                // Update publish and last modified information from the server.
-                this.model.fetch();
-            },
-
-            /*
-            After move operation is complete, updates the xblock information from server .
-             */
-            onXBlockMoved: function() {
-                this.model.fetch();
-            },
-
-            onNewXBlock: function(xblockElement, scrollOffset, is_duplicate, data) {
-                var useNewTextEditor = this.$('.xblock-header-primary').attr("use-new-editor-text"),
-                useNewVideoEditor = this.$('.xblock-header-primary').attr("use-new-editor-video"),
-                useNewProblemEditor = this.$('.xblock-header-primary').attr("use-new-editor-problem");
-
-                //find the block type in the locator if availible
-                if(data.hasOwnProperty('locator')){
-                    var matchBlockTypeFromLocator = /\@(.*?)\+/;
-                    var blockType = data.locator.match(matchBlockTypeFromLocator);
->>>>>>> 1f7a47a3
                 }
                 if (conflictingFiles.length) {
                     notices.push((next) => new PromptView.Warning({
@@ -649,6 +509,60 @@
             });
         },
 
+        getSelectedLibraryComponents: function() {
+            var self = this;
+            var locator = this.$el.find('.studio-xblock-wrapper').data('locator');
+            $.getJSON(
+                ModuleUtils.getUpdateUrl(locator) + '/handler/get_block_ids',
+                function(data) {
+                    self.selectedLibraryComponents = Array.from(data.source_block_ids);
+                    self.storedSelectedLibraryComponents = Array.from(data.source_block_ids);
+                }
+            );
+        },
+
+        saveSelectedLibraryComponents: function(e) {
+            var self = this;
+            var locator = this.$el.find('.studio-xblock-wrapper').data('locator');
+            e.preventDefault();
+            $.postJSON(
+                ModuleUtils.getUpdateUrl(locator) + '/handler/submit_studio_edits',
+                {values: {source_block_ids: self.storedSelectedLibraryComponents}},
+                function() {
+                    self.selectedLibraryComponents = Array.from(self.storedSelectedLibraryComponents);
+                    self.toggleSaveButton();
+                }
+            );
+        },
+
+        toggleLibraryComponent: function(event) {
+            var componentId = $(event.target).closest('.studio-xblock-wrapper').data('locator');
+            var storeIndex = this.storedSelectedLibraryComponents.indexOf(componentId);
+            if (storeIndex > -1) {
+              this.storedSelectedLibraryComponents.splice(storeIndex, 1);
+              this.toggleSaveButton();
+            } else {
+              this.storedSelectedLibraryComponents.push(componentId);
+              this.toggleSaveButton();
+            }
+        },
+
+        toggleSaveButton: function() {
+            var $saveButton = $('.nav-actions .save-button');
+            if (JSON.stringify(this.selectedLibraryComponents.sort()) === JSON.stringify(this.storedSelectedLibraryComponents.sort())) {
+              $saveButton.addClass('is-hidden');
+              window.removeEventListener('beforeunload', this.onBeforePageUnloadCallback);
+            } else {
+              $saveButton.removeClass('is-hidden');
+              window.addEventListener('beforeunload', this.onBeforePageUnloadCallback);
+            }
+        },
+
+        onBeforePageUnloadCallback: function (event) {
+            event.preventDefault();
+            event.returnValue = '';
+        },
+
         onDelete: function(xblockElement) {
             // get the parent so we can remove this component from its parent.
             var xblockView = this.xblockView,
