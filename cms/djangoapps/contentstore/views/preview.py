--- conflicted
+++ resolved
@@ -45,7 +45,7 @@
     wrap_xblock_aside
 )
 
-from ..utils import get_visibility_partition_info
+from ..utils import get_visibility_partition_info, StudioPermissionsService
 from .access import get_user_role
 from .session_kv_store import SessionKeyValueStore
 
@@ -193,12 +193,12 @@
 
     anonymous_user_id = deprecated_anonymous_user_id = 'student'
     if individualize_anonymous_user_id(course_id):
-<<<<<<< HEAD
         anonymous_user_id = anonymous_id_for_user(request.user, course_id)
         # See the docstring of `DjangoXBlockUserService`.
         deprecated_anonymous_user_id = anonymous_id_for_user(request.user, None)
 
     services = {
+        "studio_user_permissions": StudioPermissionsService(request.user),
         "i18n": XBlockI18nService,
         'mako': mako_service,
         "settings": SettingsService(),
@@ -235,50 +235,6 @@
     block.runtime.layout_asides_override = partial(
         preview_layout_asides,
         wrap_aside=block.runtime.wrap_aside
-=======
-        # There are blocks (capa, html, and video) where we do not want to scope
-        # the anonymous_user_id to specific courses. These are captured in the
-        # block attribute 'requires_per_student_anonymous_id'. Please note,
-        # the course_id field in AnynomousUserID model is blank if value is None.
-        if getattr(descriptor, 'requires_per_student_anonymous_id', False):
-            preview_anonymous_user_id = anonymous_id_for_user(request.user, None)
-        else:
-            preview_anonymous_user_id = anonymous_id_for_user(request.user, course_id)
-
-    # Avoid circular import issues
-    from .item import StudioPermissionsService
-
-    return PreviewModuleSystem(
-        static_url=settings.STATIC_URL,
-        # TODO (cpennington): Do we want to track how instructors are using the preview problems?
-        track_function=lambda event_type, event: None,
-        get_module=partial(_load_preview_module, request),
-        mixins=settings.XBLOCK_MIXINS,
-        course_id=course_id,
-
-        # Set up functions to modify the fragment produced by student_view
-        wrappers=wrappers,
-        wrappers_asides=wrappers_asides,
-        # Get the raw DescriptorSystem, not the CombinedSystem
-        descriptor_runtime=descriptor._runtime,  # pylint: disable=protected-access
-        services={
-            "studio_user_permissions": StudioPermissionsService(request.user),
-            "field-data": field_data,
-            "i18n": ModuleI18nService,
-            'mako': mako_service,
-            "settings": SettingsService(),
-            "user": DjangoXBlockUserService(
-                request.user,
-                user_role=get_user_role(request.user, course_id),
-                anonymous_user_id=preview_anonymous_user_id,
-            ),
-            "partitions": StudioPartitionService(course_id=course_id),
-            "teams_configuration": TeamsConfigurationService(),
-            "sandbox": SandboxService(contentstore=contentstore, course_id=course_id),
-            "cache": CacheService(cache),
-            'replace_urls': replace_url_service
-        },
->>>>>>> 0fc5ebfc
     )
 
 
@@ -355,19 +311,12 @@
             'content': frag.content,
             'is_root': is_root,
             'is_reorderable': is_reorderable,
-<<<<<<< HEAD
             'can_edit': can_edit,
             'enable_copy_paste': enable_copy_paste,
             'can_edit_visibility': context.get('can_edit_visibility', is_course),
-            'is_selected': context.get('is_selected', False),
-            'selectable': context.get('selectable', False),
-=======
             'is_loading': context.get('is_loading', False),
             'is_selected': context.get('is_selected', False),
             'selectable': context.get('selectable', False),
-            'can_edit': context.get('can_edit', True),
-            'can_edit_visibility': context.get('can_edit_visibility', xblock.scope_ids.usage_id.context_key.is_course),
->>>>>>> 0fc5ebfc
             'selected_groups_label': selected_groups_label,
             'can_add': context.get('can_add', True),
             'can_move': context.get('can_move', is_course),
