<%! from django.utils.translation import ugettext as _ %>
<%! from django.template import RequestContext %>

<%!
  from django.core.urlresolvers import reverse
  import waffle
%>

<%
  cert_name_short = settings.CERT_NAME_SHORT
  cert_name_long = settings.CERT_NAME_LONG
%>

<%inherit file="main.html" />

<%namespace name='static' file='static_content.html'/>

<%block name="pagetitle">${_("Dashboard")}</%block>
<%block name="bodyclass">view-dashboard is-authenticated</%block>
<%block name="nav_skip">#my-courses</%block>

<%block name="js_extra">
  <script type="text/javascript">
  (function() {
    $(".email-settings").click(function(event) {
      $("#email_settings_course_id").val( $(event.target).data("course-id") );
      $("#email_settings_course_number").text( $(event.target).data("course-number") );
      if($(event.target).data("optout") == "False") {
        $("#receive_emails").prop('checked', true);
      }
    });

    $('.message.is-expandable .wrapper-tip').bind('click', toggleExpandMessage);

    function toggleExpandMessage(e) {
        (e).preventDefault();

        $(this).closest('.message.is-expandable').toggleClass('is-expanded');
    }

    $("#failed-verification-button-dismiss").click(function(event) {
      $.ajax({
        url: "${reverse('verify_student_toggle_failed_banner_off')}",
        type: "post",
        data: { 'user_id': ${user.id}, }
        })
      $("#failed-verification-banner").addClass('is-hidden');
      })

    $("#upgrade-to-verified").click(function(event) {
      user = $(event.target).data("user");
      course = $(event.target).data("course-id");
      Logger.log('edx.course.enrollment.upgrade.clicked', [user, course], null);
      % if waffle.flag_is_active(request, 'alternate_upsell_copy'):
      analytics.track("Clicked on Alternate Upsell Copy", {
        course: course
      });
      % else:
      analytics.track("Clicked on Regular Upsell Copy", {
        course: course
      });
      % endif
    });

    $(".email-settings").click(function(event) {
      $("#email_settings_course_id").val( $(event.target).data("course-id") );
      $("#email_settings_course_number").text( $(event.target).data("course-number") );
      if($(event.target).data("optout") == "False") {
        $("#receive_emails").prop('checked', true);
      }
    });

    $(".unenroll").click(function(event) {
      $("#unenroll_course_id").val( $(event.target).data("course-id") );
      $("#unenroll_course_number").text( $(event.target).data("course-number") );
    });

    $('#unenroll_form').on('ajax:complete', function(event, xhr) {
      if(xhr.status == 200) {
        location.href = "${reverse('dashboard')}";
      } else if (xhr.status == 403) {
        location.href = "${reverse('signin_user')}?course_id=" +
          $("#unenroll_course_id").val() + "&enrollment_action=unenroll";
      } else {
        $('#unenroll_error').html(
          xhr.responseText ? xhr.responseText : "${_('An error occurred. Please try again later.')}"
        ).stop().css("display", "block");
      }
    });

    $('#pwd_reset_button').click(function() {
      $.post('${reverse("password_reset")}',
             {"email"  : $('#id_email').val()},
             function(data){
               $("#password_reset_complete_link").click();
             });
    });

    $("#submit-lang").click(function(event, xhr) {
        event.preventDefault();
        $.post('/lang_pref/setlang/',
            {"language": $('#settings-language-value').val()})
        .done(
            function(data){
                // submit form as normal
                $('.settings-language-form').submit();
            }
        );
    });

    $("#change_email_form").submit(function(){
      var new_email = $('#new_email_field').val();
      var new_password = $('#new_email_password').val();

      $.post('${reverse("change_email")}',
               {"new_email" : new_email, "password" : new_password},
               function(data) {
                 if (data.success) {
                   $("#change_email_title").html("${_('Please verify your new email')}");
                   $("#change_email_form").html("<p>${_(('You\'ll receive a confirmation in your in-box.'
                                                    ' Please click the link in the email to confirm'
                                                    ' the email change.'))}</p>");
                 } else {
                   $("#change_email_error").html(data.error).stop().css("display", "block");
                 }
               });
      return false;
    });

    $("#change_name_form").submit(function(){
      var new_name = $('#new_name_field').val();
      var rationale = $('#name_rationale_field').val();

      $.post('${reverse("change_name")}',
             {"new_name":new_name, "rationale":rationale},
             function(data) {
               if(data.success) {
                 location.reload();
               } else {
                 $("#change_name_error").html(data.error).stop().css("display", "block");
               }
             });
       return false;
    });

    $("#email_settings_form").submit(function(){
      $.ajax({
        type: "POST",
        url: '${reverse("change_email_settings")}',
        data: $(this).serializeArray(),
        success: function(data) {
          if(data.success) {
            location.href = "${reverse('dashboard')}";
          }
        },
        error: function(xhr, textStatus, error) {
          if (xhr.status == 403) {
            location.href = "${reverse('signin_user')}";
          }
        }
      });
      return false;
    });
  })(this);

  $(function(){
    accessible_modal(".edit-name", "#apply_name_change .close-modal", "#apply_name_change", "#dashboard-main");

    accessible_modal(".edit-email", "#change_email .close-modal", "#change_email", "#dashboard-main");

    accessible_modal("#pwd_reset_button", "#password_reset_complete .close-modal", "#password_reset_complete", "#dashboard-main");


    $(".email-settings").each(function(index){
      $(this).attr("id", "unenroll-" + index);
      // a bit of a hack, but gets the unique selector for the modal trigger
      var trigger = "#" + $(this).attr("id");
      accessible_modal(trigger, "#email-settings-modal .close-modal", "#email-settings-modal", "#dashboard-main");
    });

    $(".unenroll").each(function(index){
      $(this).attr("id", "email-settings-" + index);
      // a bit of a hack, but gets the unique selector for the modal trigger
      var trigger = "#" + $(this).attr("id");
      accessible_modal(trigger, "#unenroll-modal .close-modal", "#unenroll-modal", "#dashboard-main");
    });
  });
  </script>
</%block>

% if reverifications["must_reverify"] or reverifications["denied"]:
  <section class="dashboard-banner">
    <%include file='dashboard/_dashboard_prompt_midcourse_reverify.html' />
  </section>
% endif

<section class="container dashboard" id="dashboard-main" aria-hidden="false">

  %if message:
    <section class="dashboard-banner">
      ${message}
    </section>
  %endif

  <section class="profile-sidebar">
    <header class="profile">
      <h1 class="user-name">${ user.username }</h1>
    </header>
    <section class="user-info">
      <ul>
        <li class="info--username">
          <span class="title"><div class="icon name-icon"></div>${_("Full Name")} (<a href="#apply_name_change" rel="leanModal" class="edit-name">${_("edit")}</a>)</span> <span class="data">${ user.profile.name | h }</span>
        </li>
        <li class="info--email">
          <span class="title"><div class="icon email-icon"></div>${_("Email")}
            % if external_auth_map is None or 'shib' not in external_auth_map.external_domain:
            (<a href="#change_email" rel="leanModal" class="edit-email">${_("edit")}</a>)
            % endif
          </span> <span class="data">${ user.email | h }</span>
        </li>

        %if len(language_options) > 1:
        <%include file='dashboard/_dashboard_info_language.html' />
        %endif

        % if external_auth_map is None or 'shib' not in external_auth_map.external_domain:
        <li class="controls--account">
          <span class="title"><div class="icon"></div><a href="#password_reset_complete" rel="leanModal" id="pwd_reset_button">${_("Reset Password")}</a></span>
          <form id="password_reset_form" method="post" data-remote="true" action="${reverse('password_reset')}">
            <input id="id_email" type="hidden" name="email" maxlength="75" value="${user.email}" />
            <!-- <input type="submit" id="pwd_reset_button" value="${_('Reset Password')}" /> -->
          </form>
        </li>
        % endif

        <%include file='dashboard/_dashboard_status_verification.html' />

        <%include file='dashboard/_dashboard_reverification_sidebar.html' />

      </ul>
    </section>

  </section>

  <section class="my-courses" id="my-courses">
    <header>
      <h2>${_("Current Courses")}</h2>
    </header>

    % if len(course_enrollment_pairs) > 0:
      <ul class="listing-courses">
        % for course, enrollment in course_enrollment_pairs:
            <% show_courseware_link = (course.id in show_courseware_links_for) %>
            <% cert_status = cert_statuses.get(course.id) %>
            <% show_email_settings = (course.id in show_email_settings_for) %>
            <% course_mode_info = all_course_modes.get(course.id) %>
            <% show_refund_option = (course.id in show_refund_option_for) %>
            <%include file='dashboard/_dashboard_course_listing.html' args="course=course, enrollment=enrollment, show_courseware_link=show_courseware_link, cert_status=cert_status, show_email_settings=show_email_settings, course_mode_info=course_mode_info, show_refund_option = show_refund_option" />
      % endfor

      </ul>
    % else:
      <section class="empty-dashboard-message">
        % if settings.FEATURES.get('COURSES_ARE_BROWSABLE'):
          <p>${_("Looks like you haven't registered for any courses yet.")}</p>
          <a href="${marketing_link('COURSES')}">
            ${_("Find courses now!")}
          </a>
        % else:
          <p>${_("Looks like you haven't been enrolled in any courses yet.")}</p>
        %endif
      </section>
    % endif

    % if staff_access and len(errored_courses) > 0:
      <div id="course-errors">
        <h2>${_("Course-loading errors")}</h2>

      % for course_dir, errors in errored_courses.items():
         <h3>${course_dir | h}</h3>
             <ul>
           % for (msg, err) in errors:
               <li>${msg}
                 <ul><li><pre>${err}</pre></li></ul>
               </li>
           % endfor
             </ul>
      % endfor
    % endif
  </section>
</section>

<section id="email-settings-modal" class="modal" aria-hidden="true">
  <div class="inner-wrapper" role="dialog" aria-labelledby="email-settings-title">
    <button class="close-modal">
      <i class="icon-remove"></i>
      <span class="sr">
        ## Translators: this is a control to allow users to exit out of this modal interface (a menu or piece of UI that takes the full focus of the screen)
        ${_('Close')}
      </span>
    </button>

    <header>
      <h2 id="email-settings-title">
        ${_('Email Settings for {course_number}').format(course_number='<span id="email_settings_course_number"></span>')}
        <span class="sr">,
          ## Translators: this text gives status on if the modal interface (a menu or piece of UI that takes the full focus of the screen) is open or not
          ${_("window open")}
        </span>
      </h2>
      <hr/>
    </header>

    <form id="email_settings_form" method="post">
      <input name="course_id" id="email_settings_course_id" type="hidden" />
      <label>${_("Receive course emails")} <input type="checkbox" id="receive_emails" name="receive_emails" /></label>
      <div class="submit">
        <input type="submit" id="submit" value="${_('Save Settings')}" />
      </div>
    </form>
  </div>
</section>



<section id="password_reset_complete" class="modal" aria-hidden="true">
  <div class="inner-wrapper" role="dialog" aria-labelledby="password-reset-email">
    <button class="close-modal">
      <i class="icon-remove"></i>
      <span class="sr">
        ## Translators: this is a control to allow users to exit out of this modal interface (a menu or piece of UI that takes the full focus of the screen)
        ${_('Close')}
      </span>
    </button>

    <header>
      <h2 id="password-reset-email">
        ${_('Password Reset Email Sent')}
        <span class="sr">,
          ## Translators: this text gives status on if the modal interface (a menu or piece of UI that takes the full focus of the screen) is open or not
          ${_("window open")}
        </span>
      </h2>
      <hr/>
    </header>
    <div>
      <form> <!-- Here for styling reasons -->
        <section>
          <p>${_('An email has been sent to {email}. Follow the link in the email to change your password.').format(email=user.email)}</p>
        </section>
      </form>
    </div>
  </div>
</section>

<section id="change_email" class="modal" aria-hidden="true">
  <div class="inner-wrapper" role="dialog" aria-labelledby="change_email_title">
    <button class="close-modal">
      <i class="icon-remove"></i>
      <span class="sr">
        ## Translators: this is a control to allow users to exit out of this modal interface (a menu or piece of UI that takes the full focus of the screen)
        ${_('Close')}
      </span>
    </button>

    <header>
      <h2>
        <span id="change_email_title">${_("Change Email")}</span>
        <span class="sr">,
          ## Translators: this text gives status on if the modal interface (a menu or piece of UI that takes the full focus of the screen) is open or not
          ${_("window open")}
        </span>
      </h2>
      <hr/>
    </header>
    <div id="change_email_body">
      <form id="change_email_form">
        <div id="change_email_error" class="modal-form-error"> </div>
        <fieldset>
          <div class="input-group">
            <label>${_('Please enter your new email address:')}</label>
            <input id="new_email_field" type="email" value="" />
            <label>${_('Please confirm your password:')}</label>
            <input id="new_email_password" value="" type="password" />
          </div>
          <section>
            <p>${_('We will send a confirmation to both {email} and your new email as part of the process.').format(email=user.email)}</p>
          </section>
          <div class="submit">
            <input type="submit" id="submit_email_change" value="${_('Change Email')}"/>
          </div>
        </fieldset>
      </form>
    </div>
  </div>
</section>

<%include file='modal/_modal-settings-language.html' />

<section id="apply_name_change" class="modal" aria-hidden="true">
  <div class="inner-wrapper" role="dialog" aria-labelledby="change-name-title">
    <button class="close-modal">
      <i class="icon-remove"></i>
      <span class="sr">
        ## Translators: this is a control to allow users to exit out of this modal interface (a menu or piece of UI that takes the full focus of the screen)
        ${_('Close')}
      </span>
    </button>

    <header>
      <h2 id="change-name-title">
        ${_("Change your name")}
        <span class="sr">,
          ## Translators: this text gives status on if the modal interface (a menu or piece of UI that takes the full focus of the screen) is open or not
          ${_("window open")}
        </span>
      </h2>
      <hr/>
    </header>
    <div id="change_name_body">
      <form id="change_name_form">
        <div id="change_name_error" class="modal-form-error"> </div>
<<<<<<< HEAD
        <p>${_("To uphold the credibility of {platform} Statements of Accomplishment, all name changes will be logged and recorded.").format(platform=settings.PLATFORM_NAME)}</p>
        <br/>
        <fieldset>
          <div class="input-group">
            <label>${_("Enter your desired full name, as it will appear on the {platform} Statements of Accomplishment:").format(platform=settings.PLATFORM_NAME)}</label>
=======
        ## Translators: note that {platform} {cert_name_short} will look something like: "edX certificate". Please do not change the order of these placeholders.
        <p>${_("To uphold the credibility of your {platform} {cert_name_short}, all name changes will be logged and recorded.").format(platform=settings.PLATFORM_NAME, cert_name_short=cert_name_short)}</p>
        <br/>
        <fieldset>
          <div class="input-group">
            ## Translators: note that {platform} {cert_name_short} will look something like: "edX certificate". Please do not change the order of these placeholders.
            <label>${_("Enter your desired full name, as it will appear on your {platform} {cert_name_short}:").format(platform=settings.PLATFORM_NAME, cert_name_short=cert_name_short)}</label>
>>>>>>> 76566be2
            <input id="new_name_field" value="" type="text" />
            <label>${_("Reason for name change:")}</label>
            <textarea id="name_rationale_field" value=""></textarea>
          </div>
          <div class="submit">
            <input type="submit" id="submit" value="${_('Change My Name')}">
          </div>
        </fieldset>
      </form>
    </div>
  </div>
</section>

<section id="unenroll-modal" class="modal unenroll-modal" aria-hidden="true">
  <div class="inner-wrapper" role="alertdialog" aria-labelledy="unenrollment-modal-title">
    <button class="close-modal">
      <i class="icon-remove"></i>
      <span class="sr">
        ## Translators: this is a control to allow users to exit out of this modal interface (a menu or piece of UI that takes the full focus of the screen)
        ${_('Close')}
      </span>
    </button>

    <header>
      <h2 id="unenrollment-modal-title">
        ${_('<span id="track-info"></span> {course_number}?  <span id="refund-info"></span>').format(course_number='<span id="unenroll_course_number"></span>')}
        <span class="sr">,
          ## Translators: this text gives status on if the modal interface (a menu or piece of UI that takes the full focus of the screen) is open or not
          ${_("window open")}
        </span>
      </h2>
      <hr/>
    </header>
    <div id="unenroll_error" class="modal-form-error"></div>
    <form id="unenroll_form" method="post" data-remote="true" action="${reverse('change_enrollment')}">
      <input name="course_id" id="unenroll_course_id" type="hidden" />
      <input name="enrollment_action" type="hidden" value="unenroll" />
      <div class="submit">
        <input name="submit" type="submit" value="${_('Unregister')}" />
      </div>
    </form>
  </div>
</section><|MERGE_RESOLUTION|>--- conflicted
+++ resolved
@@ -420,13 +420,6 @@
     <div id="change_name_body">
       <form id="change_name_form">
         <div id="change_name_error" class="modal-form-error"> </div>
-<<<<<<< HEAD
-        <p>${_("To uphold the credibility of {platform} Statements of Accomplishment, all name changes will be logged and recorded.").format(platform=settings.PLATFORM_NAME)}</p>
-        <br/>
-        <fieldset>
-          <div class="input-group">
-            <label>${_("Enter your desired full name, as it will appear on the {platform} Statements of Accomplishment:").format(platform=settings.PLATFORM_NAME)}</label>
-=======
         ## Translators: note that {platform} {cert_name_short} will look something like: "edX certificate". Please do not change the order of these placeholders.
         <p>${_("To uphold the credibility of your {platform} {cert_name_short}, all name changes will be logged and recorded.").format(platform=settings.PLATFORM_NAME, cert_name_short=cert_name_short)}</p>
         <br/>
@@ -434,7 +427,6 @@
           <div class="input-group">
             ## Translators: note that {platform} {cert_name_short} will look something like: "edX certificate". Please do not change the order of these placeholders.
             <label>${_("Enter your desired full name, as it will appear on your {platform} {cert_name_short}:").format(platform=settings.PLATFORM_NAME, cert_name_short=cert_name_short)}</label>
->>>>>>> 76566be2
             <input id="new_name_field" value="" type="text" />
             <label>${_("Reason for name change:")}</label>
             <textarea id="name_rationale_field" value=""></textarea>
