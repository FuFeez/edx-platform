"""
This module contains celery task functions for handling the sending of bulk email
to a course.
"""
import math
import re
import random
import json
from uuid import uuid4
from time import sleep

from dogapi import dog_stats_api
from smtplib import SMTPServerDisconnected, SMTPDataError, SMTPConnectError, SMTPException
from boto.ses.exceptions import (
    SESDailyQuotaExceededError,
    SESMaxSendingRateExceededError,
    SESAddressBlacklistedError,
    SESIllegalAddressError,
    SESLocalAddressCharacterError,
)
from boto.exception import AWSConnectionError

from celery import task, current_task, group
from celery.utils.log import get_task_logger
from celery.states import SUCCESS, FAILURE, RETRY
from celery.exceptions import RetryTaskError

from django.conf import settings
from django.contrib.auth.models import User, Group
from django.core.mail import EmailMultiAlternatives, get_connection
from django.core.urlresolvers import reverse

from bulk_email.models import (
    CourseEmail, Optout, CourseEmailTemplate,
    SEND_TO_MYSELF, SEND_TO_ALL, TO_OPTIONS,
)
from courseware.access import _course_staff_group_name, _course_instructor_group_name
from courseware.courses import get_course, course_image_url
from instructor_task.models import InstructorTask
from instructor_task.subtasks import (
    update_subtask_status,
    create_subtask_status,
    increment_subtask_status,
    initialize_subtask_info,
    check_subtask_is_valid,
)

log = get_task_logger(__name__)


# Errors that an individual email is failing to be sent, and should just
# be treated as a fail.
SINGLE_EMAIL_FAILURE_ERRORS = (SESAddressBlacklistedError, SESIllegalAddressError, SESLocalAddressCharacterError)

# Exceptions that, if caught, should cause the task to be re-tried.
# These errors will be caught a limited number of times before the task fails.
LIMITED_RETRY_ERRORS = (SMTPConnectError, SMTPServerDisconnected, AWSConnectionError)

# Errors that indicate that a mailing task should be retried without limit.
# An example is if email is being sent too quickly, but may succeed if sent
# more slowly.  When caught by a task, it triggers an exponential backoff and retry.
# Retries happen continuously until the email is sent.
# Note that the SMTPDataErrors here are only those within the 4xx range.
# Those not in this range (i.e. in the 5xx range) are treated as hard failures
# and thus like SINGLE_EMAIL_FAILURE_ERRORS.
INFINITE_RETRY_ERRORS = (SESMaxSendingRateExceededError, SMTPDataError)

# Errors that are known to indicate an inability to send any more emails,
# and should therefore not be retried.  For example, exceeding a quota for emails.
# Also, any SMTP errors that are not explicitly enumerated above.
BULK_EMAIL_FAILURE_ERRORS = (SESDailyQuotaExceededError, SMTPException)


def _get_recipient_queryset(user_id, to_option, course_id, course_location):
    """
    Returns a query set of email recipients corresponding to the requested to_option category.

    `to_option` is either SEND_TO_MYSELF, SEND_TO_STAFF, or SEND_TO_ALL.

    Recipients who are in more than one category (e.g. enrolled in the course and are staff or self)
    will be properly deduped.
    """
    if to_option not in TO_OPTIONS:
        log.error("Unexpected bulk email TO_OPTION found: %s", to_option)
        raise Exception("Unexpected bulk email TO_OPTION found: {0}".format(to_option))

    if to_option == SEND_TO_MYSELF:
        recipient_qset = User.objects.filter(id=user_id)
    else:
        staff_grpname = _course_staff_group_name(course_location)
        staff_group, _ = Group.objects.get_or_create(name=staff_grpname)
        staff_qset = staff_group.user_set.all()
        instructor_grpname = _course_instructor_group_name(course_location)
        instructor_group, _ = Group.objects.get_or_create(name=instructor_grpname)
        instructor_qset = instructor_group.user_set.all()
        recipient_qset = staff_qset | instructor_qset
        if to_option == SEND_TO_ALL:
            # We also require students to have activated their accounts to
            # provide verification that the provided email address is valid.
            enrollment_qset = User.objects.filter(
                is_active=True,
                courseenrollment__course_id=course_id,
                courseenrollment__is_active=True
            )
            recipient_qset = recipient_qset | enrollment_qset
        recipient_qset = recipient_qset.distinct()

    recipient_qset = recipient_qset.order_by('pk')
    return recipient_qset


def _get_course_email_context(course):
    """
    Returns context arguments to apply to all emails, independent of recipient.
    """
    course_id = course.id
    course_title = course.display_name
    course_url = 'https://{}{}'.format(
        settings.SITE_NAME,
        reverse('course_root', kwargs={'course_id': course_id})
    )
    image_url = 'https://{}{}'.format(settings.SITE_NAME, course_image_url(course))
    email_context = {
        'course_title': course_title,
        'course_url': course_url,
        'course_image_url': image_url,
        'account_settings_url': 'https://{}{}'.format(settings.SITE_NAME, reverse('dashboard')),
        'platform_name': settings.PLATFORM_NAME,
    }
    return email_context


def _generate_subtasks(create_subtask_fcn, recipient_qset):
    """
    Generates a list of subtasks to send email to a given set of recipients.

    Arguments:
        `create_subtask_fcn` : a function whose inputs are a list of recipients and a subtask_id
            to assign to the new subtask.  Returns the subtask that will send email to that
            list of recipients.
        `recipient_qset` : a query set that defines the recipients who should receive emails.

    Returns:  a tuple, containing:

      * A list of subtasks that will send emails to all recipients.
      * A list of subtask_ids corresponding to those subtasks.
      * A count of the total number of emails being sent.

    """
    total_num_emails = recipient_qset.count()
    num_queries = int(math.ceil(float(total_num_emails) / float(settings.BULK_EMAIL_EMAILS_PER_QUERY)))
    last_pk = recipient_qset[0].pk - 1
    num_emails_queued = 0
    task_list = []
    subtask_id_list = []
    for _ in range(num_queries):
        recipient_sublist = list(recipient_qset.order_by('pk').filter(pk__gt=last_pk).values('profile__name', 'email', 'pk')[:settings.BULK_EMAIL_EMAILS_PER_QUERY])
        last_pk = recipient_sublist[-1]['pk']
        num_emails_this_query = len(recipient_sublist)
        num_tasks_this_query = int(math.ceil(float(num_emails_this_query) / float(settings.BULK_EMAIL_EMAILS_PER_TASK)))
        chunk = int(math.ceil(float(num_emails_this_query) / float(num_tasks_this_query)))
        for i in range(num_tasks_this_query):
            to_list = recipient_sublist[i * chunk:i * chunk + chunk]
            subtask_id = str(uuid4())
            subtask_id_list.append(subtask_id)
            new_subtask = create_subtask_fcn(to_list, subtask_id)
            task_list.append(new_subtask)

        num_emails_queued += num_emails_this_query

    # Sanity check: we expect the chunking to be properly summing to the original count:
    if num_emails_queued != total_num_emails:
        error_msg = "Task {}: number of emails generated by chunking {} not equal to original total {}".format(num_emails_queued, total_num_emails)
        log.error(error_msg)
        raise ValueError(error_msg)

    return task_list, subtask_id_list, total_num_emails


def perform_delegate_email_batches(entry_id, course_id, task_input, action_name):
    """
    Delegates emails by querying for the list of recipients who should
    get the mail, chopping up into batches of settings.BULK_EMAIL_EMAILS_PER_TASK size,
    and queueing up worker jobs.

    Returns the number of batches (workers) kicked off.
    """
    entry = InstructorTask.objects.get(pk=entry_id)
    # Get inputs to use in this task from the entry.
    user_id = entry.requester.id
    task_id = entry.task_id

    # Perfunctory check, since expansion is made for convenience of other task
    # code that doesn't need the entry_id.
    if course_id != entry.course_id:
        format_msg = "Course id conflict: explicit value {} does not match task value {}"
        raise ValueError(format_msg.format(course_id, entry.course_id))

    # Fetch the CourseEmail.
    email_id = task_input['email_id']
    try:
        email_obj = CourseEmail.objects.get(id=email_id)
    except CourseEmail.DoesNotExist:
        # The CourseEmail object should be committed in the view function before the task
        # is submitted and reaches this point.
        log.warning("Task %s: Failed to get CourseEmail with id %s", task_id, email_id)
        raise

    # Check to see if email batches have already been defined.  This seems to
    # happen sometimes when there is a loss of connection while a task is being
    # queued.  When this happens, the same task gets called again, and a whole
    # new raft of subtasks gets queued up.  We will assume that if subtasks
    # have already been defined, there is no need to redefine them below.
    # So we just return right away.  We don't raise an exception, because we want
    # the current task to be marked with whatever it had been marked with before.
    if len(entry.subtasks) > 0 and len(entry.task_output) > 0:
        log.warning("Task %s has already been processed for email %s!  InstructorTask = %s", task_id, email_id, entry)
        progress = json.loads(entry.task_output)
        return progress

    # Sanity check that course for email_obj matches that of the task referencing it.
    if course_id != email_obj.course_id:
        format_msg = "Course id conflict: explicit value {} does not match email value {}"
        raise ValueError(format_msg.format(course_id, email_obj.course_id))

    # Fetch the course object.
    try:
        course = get_course(course_id)
    except ValueError:
        log.exception("Task %s: course not found: %s", task_id, course_id)
        raise

    to_option = email_obj.to_option
    recipient_qset = _get_recipient_queryset(user_id, to_option, course_id, course.location)
    global_email_context = _get_course_email_context(course)

    def _create_send_email_subtask(to_list, subtask_id):
        """Creates a subtask to send email to a given recipient list."""
        subtask_status = create_subtask_status(subtask_id)
        new_subtask = send_course_email.subtask(
            (
                entry_id,
                email_id,
                to_list,
                global_email_context,
                subtask_status,
            ),
            task_id=subtask_id,
            routing_key=settings.BULK_EMAIL_ROUTING_KEY,
        )
        return new_subtask

    log.info("Task %s: Preparing to generate subtasks for course %s, email %s, to_option %s",
             task_id, course_id, email_id, to_option)
    task_list, subtask_id_list, total_num_emails = _generate_subtasks(_create_send_email_subtask, recipient_qset)

    # Update the InstructorTask  with information about the subtasks we've defined.
    log.info("Task %s: Preparing to update task for sending %d emails for course %s, email %s, to_option %s",
             task_id, total_num_emails, course_id, email_id, to_option)
    progress = initialize_subtask_info(entry, action_name, total_num_emails, subtask_id_list)
    num_subtasks = len(subtask_id_list)

    # Now group the subtasks, and start them running.  This allows all the subtasks
    # in the list to be submitted at the same time.
    log.info("Task %s: Preparing to queue %d email tasks (%d emails) for course %s, email %s, to %s",
             task_id, num_subtasks, total_num_emails, course_id, email_id, to_option)
    task_group = group(task_list)
    task_group.apply_async(routing_key=settings.BULK_EMAIL_ROUTING_KEY)

    # We want to return progress here, as this is what will be stored in the
    # AsyncResult for the parent task as its return value.
    # The AsyncResult will then be marked as SUCCEEDED, and have this return value as its "result".
    # That's okay, for the InstructorTask will have the "real" status, and monitoring code
    # should be using that instead.
    return progress


@task(default_retry_delay=settings.BULK_EMAIL_DEFAULT_RETRY_DELAY, max_retries=settings.BULK_EMAIL_MAX_RETRIES)  # pylint: disable=E1102
def send_course_email(entry_id, email_id, to_list, global_email_context, subtask_status):
    """
    Sends an email to a list of recipients.

    Inputs are:
      * `entry_id`: id of the InstructorTask object to which progress should be recorded.
      * `email_id`: id of the CourseEmail model that is to be emailed.
      * `to_list`: list of recipients.  Each is represented as a dict with the following keys:
        - 'profile__name': full name of User.
        - 'email': email address of User.
        - 'pk': primary key of User model.
      * `global_email_context`: dict containing values that are unique for this email but the same
        for all recipients of this email.  This dict is to be used to fill in slots in email
        template.  It does not include 'name' and 'email', which will be provided by the to_list.
      * `subtask_status` : dict containing values representing current status.  Keys are:

        'task_id' : id of subtask.  This is used to pass task information across retries.
        'attempted' : number of attempts -- should equal succeeded plus failed
        'succeeded' : number that succeeded in processing
        'skipped' : number that were not processed.
        'failed' : number that failed during processing
        'retried_nomax' : number of times the subtask has been retried for conditions that
            should not have a maximum count applied
        'retried_withmax' : number of times the subtask has been retried for conditions that
            should have a maximum count applied
        'state' : celery state of the subtask (e.g. QUEUING, PROGRESS, RETRY, FAILURE, SUCCESS)

        Most values will be zero on initial call, but may be different when the task is
        invoked as part of a retry.

    Sends to all addresses contained in to_list that are not also in the Optout table.
    Emails are sent multi-part, in both plain text and html.  Updates InstructorTask object
    with status information (sends, failures, skips) and updates number of subtasks completed.
    """
    current_task_id = subtask_status['task_id']
    num_to_send = len(to_list)
    log.info("Preparing to send email %s to %d recipients as subtask %s for instructor task %d: context = %s, status=%s",
             email_id, num_to_send, current_task_id, entry_id, global_email_context, subtask_status)

    # Check that the requested subtask is actually known to the current InstructorTask entry.
    # If this fails, it throws an exception, which should fail this subtask immediately.
    # This can happen when the parent task has been run twice, and results in duplicate
<<<<<<< HEAD
    # subtasks being created for the same InstructorTask entry.  We hope to catch this condition
    # in perform_delegate_email_batches(), but just in case we fail to do so there,
    # we check here as well.
=======
    # subtasks being created for the same InstructorTask entry.  This can happen when Celery
    # loses its connection to its broker, and any current tasks get requeued.
    # We hope to catch this condition in perform_delegate_email_batches() when it's the parent
    # task that is resubmitted, but just in case we fail to do so there, we check here as well.
    # There is also a possibility that this task will be run twice by Celery, for the same reason.
    # To deal with that, we need to confirm that the task has not already been completed.
>>>>>>> aba8fa68
    check_subtask_is_valid(entry_id, current_task_id)

    send_exception = None
    new_subtask_status = None
    try:
        course_title = global_email_context['course_title']
        with dog_stats_api.timer('course_email.single_task.time.overall', tags=[_statsd_tag(course_title)]):
            new_subtask_status, send_exception = _send_course_email(
                entry_id,
                email_id,
                to_list,
                global_email_context,
                subtask_status,
            )
    except Exception:
        # Unexpected exception. Try to write out the failure to the entry before failing.
        log.exception("Send-email task %s: failed unexpectedly!", current_task_id)
        # We got here for really unexpected reasons.  Since we don't know how far
        # the task got in emailing, we count all recipients as having failed.
        # It at least keeps the counts consistent.
        new_subtask_status = increment_subtask_status(subtask_status, failed=num_to_send, state=FAILURE)
        update_subtask_status(entry_id, current_task_id, new_subtask_status)
        raise

    if send_exception is None:
        # Update the InstructorTask object that is storing its progress.
        log.info("Send-email task %s: succeeded", current_task_id)
        update_subtask_status(entry_id, current_task_id, new_subtask_status)
    elif isinstance(send_exception, RetryTaskError):
        # If retrying, a RetryTaskError needs to be returned to Celery.
        # We assume that the the progress made before the retry condition
        # was encountered has already been updated before the retry call was made,
        # so we only log here.
        log.warning("Send-email task %s: being retried", current_task_id)
        raise send_exception  # pylint: disable=E0702
    else:
        log.error("Send-email task %s: failed: %s", current_task_id, send_exception)
        update_subtask_status(entry_id, current_task_id, new_subtask_status)
        raise send_exception  # pylint: disable=E0702

    log.info("Send-email task %s: returning status %s", current_task_id, new_subtask_status)
    return new_subtask_status


def _filter_optouts_from_recipients(to_list, course_id):
    """
    Filters a recipient list based on student opt-outs for a given course.

    Returns the filtered recipient list, as well as the number of optouts
    removed from the list.
    """
    optouts = Optout.objects.filter(
        course_id=course_id,
        user__in=[i['pk'] for i in to_list]
    ).values_list('user__email', flat=True)
    optouts = set(optouts)
    # Only count the num_optout for the first time the optouts are calculated.
    # We assume that the number will not change on retries, and so we don't need
    # to calculate it each time.
    num_optout = len(optouts)
    to_list = [recipient for recipient in to_list if recipient['email'] not in optouts]
    return to_list, num_optout


def _get_source_address(course_id, course_title):
    """
    Calculates an email address to be used as the 'from-address' for sent emails.

    Makes a unique from name and address for each course, e.g.

        "COURSE_TITLE" Course Staff <coursenum-no-reply@courseupdates.edx.org>

    """
    course_title_no_quotes = re.sub(r'"', '', course_title)

    # The course_id is assumed to be in the form 'org/course_num/run',
    # so pull out the course_num.  Then make sure that it can be used
    # in an email address, by substituting a '_' anywhere a non-(ascii, period, or dash)
    # character appears.
    course_num = course_id.split('/')[1]
    invalid_chars = re.compile(r"[^\w.-]")
    course_num = invalid_chars.sub('_', course_num)

    from_addr = '"{0}" Course Staff <{1}-{2}>'.format(course_title_no_quotes, course_num, settings.BULK_EMAIL_DEFAULT_FROM_EMAIL)
    return from_addr


def _send_course_email(entry_id, email_id, to_list, global_email_context, subtask_status):
    """
    Performs the email sending task.

    Sends an email to a list of recipients.

    Inputs are:
      * `entry_id`: id of the InstructorTask object to which progress should be recorded.
      * `email_id`: id of the CourseEmail model that is to be emailed.
      * `to_list`: list of recipients.  Each is represented as a dict with the following keys:
        - 'profile__name': full name of User.
        - 'email': email address of User.
        - 'pk': primary key of User model.
      * `global_email_context`: dict containing values that are unique for this email but the same
        for all recipients of this email.  This dict is to be used to fill in slots in email
        template.  It does not include 'name' and 'email', which will be provided by the to_list.
      * `subtask_status` : dict containing values representing current status.  Keys are:

        'task_id' : id of subtask.  This is used to pass task information across retries.
        'attempted' : number of attempts -- should equal succeeded plus failed
        'succeeded' : number that succeeded in processing
        'skipped' : number that were not processed.
        'failed' : number that failed during processing
        'retried_nomax' : number of times the subtask has been retried for conditions that
            should not have a maximum count applied
        'retried_withmax' : number of times the subtask has been retried for conditions that
            should have a maximum count applied
        'state' : celery state of the subtask (e.g. QUEUING, PROGRESS, RETRY, FAILURE, SUCCESS)

    Sends to all addresses contained in to_list that are not also in the Optout table.
    Emails are sent multi-part, in both plain text and html.

    Returns a tuple of two values:
      * First value is a dict which represents current progress at the end of this call.  Keys are
        the same as for the input subtask_status.

      * Second value is an exception returned by the innards of the method, indicating a fatal error.
        In this case, the number of recipients that were not sent have already been added to the
        'failed' count above.
    """
    # Get information from current task's request:
    task_id = subtask_status['task_id']

    # collect stats on progress:
    num_optout = 0
    num_sent = 0
    num_error = 0

    try:
        course_email = CourseEmail.objects.get(id=email_id)
    except CourseEmail.DoesNotExist as exc:
        log.exception("Task %s: could not find email id:%s to send.", task_id, email_id)
        raise

    # Exclude optouts (if not a retry):
    # Note that we don't have to do the optout logic at all if this is a retry,
    # because we have presumably already performed the optout logic on the first
    # attempt.  Anyone on the to_list on a retry has already passed the filter
    # that existed at that time, and we don't need to keep checking for changes
    # in the Optout list.
    if (subtask_status['retried_nomax'] + subtask_status['retried_withmax']) == 0:
        to_list, num_optout = _filter_optouts_from_recipients(to_list, course_email.course_id)

    course_title = global_email_context['course_title']
    subject = "[" + course_title + "] " + course_email.subject
    from_addr = _get_source_address(course_email.course_id, course_title)

    course_email_template = CourseEmailTemplate.get_template()
    try:
        connection = get_connection()
        connection.open()

        # Define context values to use in all course emails:
        email_context = {'name': '', 'email': ''}
        email_context.update(global_email_context)

        while to_list:
            # Update context with user-specific values from the user at the end of the list.
            # At the end of processing this user, they will be popped off of the to_list.
            # That way, the to_list will always contain the recipients remaining to be emailed.
            # This is convenient for retries, which will need to send to those who haven't
            # yet been emailed, but not send to those who have already been sent to.
            current_recipient = to_list[-1]
            email = current_recipient['email']
            email_context['email'] = email
            email_context['name'] = current_recipient['profile__name']

            # Construct message content using templates and context:
            plaintext_msg = course_email_template.render_plaintext(course_email.text_message, email_context)
            html_msg = course_email_template.render_htmltext(course_email.html_message, email_context)

            # Create email:
            email_msg = EmailMultiAlternatives(
                subject,
                plaintext_msg,
                from_addr,
                [email],
                connection=connection
            )
            email_msg.attach_alternative(html_msg, 'text/html')

            # Throttle if we have gotten the rate limiter.  This is not very high-tech,
            # but if a task has been retried for rate-limiting reasons, then we sleep
            # for a period of time between all emails within this task.  Choice of
            # the value depends on the number of workers that might be sending email in
            # parallel, and what the SES throttle rate is.
            if subtask_status['retried_nomax'] > 0:
                sleep(settings.BULK_EMAIL_RETRY_DELAY_BETWEEN_SENDS)

            try:
                log.debug('Email with id %s to be sent to %s', email_id, email)

                with dog_stats_api.timer('course_email.single_send.time.overall', tags=[_statsd_tag(course_title)]):
                    connection.send_messages([email_msg])

            except SMTPDataError as exc:
                # According to SMTP spec, we'll retry error codes in the 4xx range.  5xx range indicates hard failure.
                if exc.smtp_code >= 400 and exc.smtp_code < 500:
                    # This will cause the outer handler to catch the exception and retry the entire task.
                    raise exc
                else:
                    # This will fall through and not retry the message.
                    log.warning('Task %s: email with id %s not delivered to %s due to error %s', task_id, email_id, email, exc.smtp_error)
                    dog_stats_api.increment('course_email.error', tags=[_statsd_tag(course_title)])
                    num_error += 1

            except SINGLE_EMAIL_FAILURE_ERRORS as exc:
                # This will fall through and not retry the message.
                log.warning('Task %s: email with id %s not delivered to %s due to error %s', task_id, email_id, email, exc)
                dog_stats_api.increment('course_email.error', tags=[_statsd_tag(course_title)])
                num_error += 1

            else:
                dog_stats_api.increment('course_email.sent', tags=[_statsd_tag(course_title)])
                if settings.BULK_EMAIL_LOG_SENT_EMAILS:
                    log.info('Email with id %s sent to %s', email_id, email)
                else:
                    log.debug('Email with id %s sent to %s', email_id, email)
                num_sent += 1

            # Pop the user that was emailed off the end of the list only once they have
            # successfully been processed.  (That way, if there were a failure that
            # needed to be retried, the user is still on the list.)
            to_list.pop()

    except INFINITE_RETRY_ERRORS as exc:
        dog_stats_api.increment('course_email.infinite_retry', tags=[_statsd_tag(course_title)])
        # Increment the "retried_nomax" counter, update other counters with progress to date,
        # and set the state to RETRY:
        subtask_progress = increment_subtask_status(
            subtask_status,
            succeeded=num_sent,
            failed=num_error,
            skipped=num_optout,
            retried_nomax=1,
            state=RETRY
        )
        return _submit_for_retry(
            entry_id, email_id, to_list, global_email_context, exc, subtask_progress, skip_retry_max=True
        )

    except LIMITED_RETRY_ERRORS as exc:
        # Errors caught here cause the email to be retried.  The entire task is actually retried
        # without popping the current recipient off of the existing list.
        # Errors caught are those that indicate a temporary condition that might succeed on retry.
        dog_stats_api.increment('course_email.limited_retry', tags=[_statsd_tag(course_title)])
        # Increment the "retried_withmax" counter, update other counters with progress to date,
        # and set the state to RETRY:
        subtask_progress = increment_subtask_status(
            subtask_status,
            succeeded=num_sent,
            failed=num_error,
            skipped=num_optout,
            retried_withmax=1,
            state=RETRY
        )
        return _submit_for_retry(
            entry_id, email_id, to_list, global_email_context, exc, subtask_progress, skip_retry_max=False
        )

    except BULK_EMAIL_FAILURE_ERRORS as exc:
        dog_stats_api.increment('course_email.error', tags=[_statsd_tag(course_title)])
        num_pending = len(to_list)
        log.exception('Task %s: email with id %d caused send_course_email task to fail with "fatal" exception.  %d emails unsent.',
                      task_id, email_id, num_pending)
        # Update counters with progress to date, counting unsent emails as failures,
        # and set the state to FAILURE:
        subtask_progress = increment_subtask_status(
            subtask_status,
            succeeded=num_sent,
            failed=(num_error + num_pending),
            skipped=num_optout,
            state=FAILURE
        )
        return subtask_progress, exc

    except Exception as exc:
        # Errors caught here cause the email to be retried.  The entire task is actually retried
        # without popping the current recipient off of the existing list.
        # These are unexpected errors.  Since they might be due to a temporary condition that might
        # succeed on retry, we give them a retry.
        dog_stats_api.increment('course_email.limited_retry', tags=[_statsd_tag(course_title)])
        log.exception('Task %s: email with id %d caused send_course_email task to fail with unexpected exception.  Generating retry.',
                      task_id, email_id)
        # Increment the "retried_withmax" counter, update other counters with progress to date,
        # and set the state to RETRY:
        subtask_progress = increment_subtask_status(
            subtask_status,
            succeeded=num_sent,
            failed=num_error,
            skipped=num_optout,
            retried_withmax=1,
            state=RETRY
        )
        return _submit_for_retry(
            entry_id, email_id, to_list, global_email_context, exc, subtask_progress, skip_retry_max=False
        )

    else:
        # All went well.  Update counters with progress to date,
        # and set the state to SUCCESS:
        subtask_progress = increment_subtask_status(
            subtask_status,
            succeeded=num_sent,
            failed=num_error,
            skipped=num_optout,
            state=SUCCESS
        )
        # Successful completion is marked by an exception value of None.
        return subtask_progress, None
    finally:
        # Clean up at the end.
        connection.close()


def _get_current_task():
    """
    Stub to make it easier to test without actually running Celery.

    This is a wrapper around celery.current_task, which provides access
    to the top of the stack of Celery's tasks.  When running tests, however,
    it doesn't seem to work to mock current_task directly, so this wrapper
    is used to provide a hook to mock in tests, while providing the real
    `current_task` in production.
    """
    return current_task


def _submit_for_retry(entry_id, email_id, to_list, global_email_context, current_exception, subtask_status, skip_retry_max=False):
    """
    Helper function to requeue a task for retry, using the new version of arguments provided.

    Inputs are the same as for running a task, plus two extra indicating the state at the time of retry.
    These include the `current_exception` that the task encountered that is causing the retry attempt,
    and the `subtask_status` that is to be returned.  A third extra argument `skip_retry_max`
    indicates whether the current retry should be subject to a maximum test.

    Returns a tuple of two values:
      * First value is a dict which represents current progress.  Keys are:

        'task_id' : id of subtask.  This is used to pass task information across retries.
        'attempted' : number of attempts -- should equal succeeded plus failed
        'succeeded' : number that succeeded in processing
        'skipped' : number that were not processed.
        'failed' : number that failed during processing
        'retried_nomax' : number of times the subtask has been retried for conditions that
            should not have a maximum count applied
        'retried_withmax' : number of times the subtask has been retried for conditions that
            should have a maximum count applied
        'state' : celery state of the subtask (e.g. QUEUING, PROGRESS, RETRY, FAILURE, SUCCESS)

      * Second value is an exception returned by the innards of the method.  If the retry was
        successfully submitted, this value will be the RetryTaskError that retry() returns.
        Otherwise, it (ought to be) the current_exception passed in.
    """
    task_id = subtask_status['task_id']
    log.info("Task %s: Successfully sent to %s users; failed to send to %s users (and skipped %s users)",
             task_id, subtask_status['succeeded'], subtask_status['failed'], subtask_status['skipped'])

    # Calculate time until we retry this task (in seconds):
    # The value for max_retries is increased by the number of times an "infinite-retry" exception
    # has been retried.  We want the regular retries to trigger max-retry checking, but not these
    # special retries.  So we count them separately.
    max_retries = _get_current_task().max_retries + subtask_status['retried_nomax']
    base_delay = _get_current_task().default_retry_delay
    if skip_retry_max:
        # once we reach five retries, don't increase the countdown further.
        retry_index = min(subtask_status['retried_nomax'], 5)
        exception_type = 'sending-rate'
        # if we have a cap, after all, apply it now:
        if hasattr(settings, 'BULK_EMAIL_INFINITE_RETRY_CAP'):
            retry_cap = settings.BULK_EMAIL_INFINITE_RETRY_CAP + subtask_status['retried_withmax']
            max_retries = min(max_retries, retry_cap)
    else:
        retry_index = subtask_status['retried_withmax']
        exception_type = 'transient'

    # Skew the new countdown value by a random factor, so that not all
    # retries are deferred by the same amount.
    countdown = ((2 ** retry_index) * base_delay) * random.uniform(.75, 1.25)

    log.warning('Task %s: email with id %d not delivered due to %s error %s, retrying send to %d recipients in %s seconds (with max_retry=%s)',
                task_id, email_id, exception_type, current_exception, len(to_list), countdown, max_retries)

    # we make sure that we update the InstructorTask with the current subtask status
    # *before* actually calling retry(), to be sure that there is no race
    # condition between this update and the update made by the retried task.
    update_subtask_status(entry_id, task_id, subtask_status)

    # Now attempt the retry.  If it succeeds, it returns a RetryTaskError that
    # needs to be returned back to Celery.  If it fails, we return the existing
    # exception.
    try:
        send_course_email.retry(
            args=[
                entry_id,
                email_id,
                to_list,
                global_email_context,
                subtask_status,
            ],
            exc=current_exception,
            countdown=countdown,
            max_retries=max_retries,
            throw=True,
        )
    except RetryTaskError as retry_error:
        # If the retry call is successful, update with the current progress:
        log.exception('Task %s: email with id %d caused send_course_email task to retry.',
                      task_id, email_id)
        return subtask_status, retry_error
    except Exception as retry_exc:
        # If there are no more retries, because the maximum has been reached,
        # we expect the original exception to be raised.  We catch it here
        # (and put it in retry_exc just in case it's different, but it shouldn't be),
        # and update status as if it were any other failure.  That means that
        # the recipients still in the to_list are counted as failures.
        log.exception('Task %s: email with id %d caused send_course_email task to fail to retry. To list: %s',
                      task_id, email_id, [i['email'] for i in to_list])
        num_failed = len(to_list)
        new_subtask_progress = increment_subtask_status(subtask_status, failed=num_failed, state=FAILURE)
        return new_subtask_progress, retry_exc


def _statsd_tag(course_title):
    """
    Calculate the tag we will use for DataDog.
    """
    tag = "course_email:{0}".format(course_title)
    return tag[:200]<|MERGE_RESOLUTION|>--- conflicted
+++ resolved
@@ -318,18 +318,12 @@
     # Check that the requested subtask is actually known to the current InstructorTask entry.
     # If this fails, it throws an exception, which should fail this subtask immediately.
     # This can happen when the parent task has been run twice, and results in duplicate
-<<<<<<< HEAD
-    # subtasks being created for the same InstructorTask entry.  We hope to catch this condition
-    # in perform_delegate_email_batches(), but just in case we fail to do so there,
-    # we check here as well.
-=======
     # subtasks being created for the same InstructorTask entry.  This can happen when Celery
     # loses its connection to its broker, and any current tasks get requeued.
     # We hope to catch this condition in perform_delegate_email_batches() when it's the parent
     # task that is resubmitted, but just in case we fail to do so there, we check here as well.
     # There is also a possibility that this task will be run twice by Celery, for the same reason.
     # To deal with that, we need to confirm that the task has not already been completed.
->>>>>>> aba8fa68
     check_subtask_is_valid(entry_id, current_task_id)
 
     send_exception = None
