--- conflicted
+++ resolved
@@ -2,18 +2,10 @@
 Tests for Source from Library XBlock
 """
 
-<<<<<<< HEAD
-from openedx.core.djangoapps.content_libraries.tests.base import ContentLibrariesRestApiTest
-from common.djangoapps.student.roles import CourseInstructorRole
-from xmodule.modulestore.django import modulestore
-from xmodule.modulestore.tests.factories import CourseFactory, BlockFactory
-from xmodule.tests import prepare_block_runtime
-=======
 from xmodule.library_tools import LibraryToolsService
 from xmodule.modulestore.tests.factories import CourseFactory, LibraryFactory
 from xmodule.modulestore.tests.utils import MixedSplitTestCase
 from xmodule.tests import get_test_system
->>>>>>> 1f7a47a3
 from xmodule.x_module import STUDENT_VIEW  # lint-amnesty, pylint: disable=unused-import
 
 from openedx.core.djangoapps.content_libraries.tests.base import ContentLibrariesRestApiTest
@@ -33,17 +25,6 @@
             for i in range(1, 5)
         ]
         # Create a modulestore course
-<<<<<<< HEAD
-        course = CourseFactory.create(modulestore=self.store, user_id=self.user.id)
-        CourseInstructorRole(course.id).add_users(self.user)
-        # Add a "Source from Library" block to the course
-        self.source_block = BlockFactory.create(
-            category="library_sourced",
-            parent=course,
-            parent_location=course.location,
-            user_id=self.user.id,
-            modulestore=self.store
-=======
         self.course = CourseFactory.create(modulestore=self.store)
         self.chapter = self.make_block("chapter", self.course)
         self.sequential = self.make_block("sequential", self.chapter)
@@ -53,7 +34,6 @@
             "library_sourced",
             self.vertical,
             source_library_id=str(self.library.location.library_key)
->>>>>>> 1f7a47a3
         )
         self.submit_url = f'/xblock/{self.source_block.scope_ids.usage_id}/handler/submit_studio_edits'
 
