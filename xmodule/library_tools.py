--- conflicted
+++ resolved
@@ -161,39 +161,15 @@
         library = self._get_library(library_key)
         if library is None:
             raise ValueError(f"Requested library {library_key} not found.")
-<<<<<<< HEAD
         if user_perms and not user_perms.can_read(library_key):
             raise PermissionDenied()
-        filter_children = (dest_block.capa_type != ANY_CAPA_TYPE_VALUE)
-        if filter_children:
-            # Apply simple filtering based on CAPA problem types:
-            source_blocks.extend(self._problem_type_filter(library, dest_block.capa_type))
-=======
-
         if hasattr(dest_block, 'capa_type'):
             filter_children = (dest_block.capa_type != ANY_CAPA_TYPE_VALUE)
         else:
             filter_children = None
-
-        if not is_v2_lib:
-            if user_perms and not user_perms.can_read(library_key):
-                raise PermissionDenied()
-            if filter_children:
-                # Apply simple filtering based on CAPA problem types:
-                source_blocks.extend(self._problem_type_filter(library, dest_block.capa_type))
-            else:
-                source_blocks.extend(library.children)
-
-            with self.store.bulk_operations(dest_block.location.course_key):
-                dest_block.source_library_version = str(library.location.library_key.version_guid)
-                self.store.update_item(dest_block, self.user_id)
-                head_validation = not version
-                dest_block.children = self.store.copy_from_template(
-                    source_blocks, dest_block.location, self.user_id, head_validation=head_validation
-                )
-                # ^-- copy_from_template updates the children in the DB
-                # but we must also set .children here to avoid overwriting the DB again
->>>>>>> 1f7a47a3
+        if filter_children:
+            # Apply simple filtering based on CAPA problem types:
+            source_blocks.extend(self._problem_type_filter(library, dest_block.capa_type))
         else:
             source_blocks.extend(library.children)
 
