name: Check Django Migrations

on:
  workflow_dispatch:
  pull_request:
  push:
    branches:
      - master

jobs:
  check_migrations:
    name: check migrations
    runs-on: ${{ matrix.os }}
    strategy:
      matrix:
        os: [ ubuntu-20.04 ]
        python-version: [ 3.8 ]
        # 'pinned' is used to install the latest patch version of Django
        # within the global constraint i.e. Django==3.2.21 in current case
        # because we have global constraint of Django<4.2 
        django-version: ["pinned", "4.2"]
        mongo-version: ["4"]
<<<<<<< HEAD
        mysql-version: ["8"]
=======
        mysql-version: ["5.7", "8"]
>>>>>>> 8c9232ac
        # excluding mysql5.7 with Django 4.2 since Django 4.2 has 
        # dropped support for MySQL<8
        exclude:
          - django-version: "4.2"
            mysql-version: "5.7"
    services:
      mongo:
        image: mongo:${{ matrix.mongo-version }}
        ports:
          - 27017:27017
        # Note: Calling mongo here only works with mongo 4, in newer versions of mongo
        # we'll have to use `mongosh`
        options: >-
          --health-cmd "mongo --quiet --eval 'db.runCommand(\"ping\")'"
          --health-interval 10s
          --health-timeout 5s
          --health-retries 3
      mysql:
        image: mysql:${{ matrix.mysql-version }}
        ports:
          - 3306:3306
        env:
          MYSQL_DATABASE: "edxapp"
          MYSQL_USER: "edxapp001"
          MYSQL_PASSWORD: "password"
          MYSQL_RANDOM_ROOT_PASSWORD: true
        options: >-
          --health-cmd "mysqladmin ping"
          --health-interval 10s
          --health-timeout 5s
          --health-retries 3
    steps:
    - name: Setup mongodb user
      run: |
        mongosh edxapp --eval '
          db.createUser(
            {
              user: "edxapp",
              pwd:  "password",
              roles: [
                   { role: "readWrite", db: "edxapp" },
              ]
            }
          );
        '

    - name: Verify mongo and mysql db credentials
      run: |
        mysql -h 127.0.0.1 -uedxapp001 -ppassword -e "select 1;" edxapp
        mongosh --host 127.0.0.1 --username edxapp --password password --eval 'use edxapp; db.adminCommand("ping");' edxapp

    - name: Checkout repo
      uses: actions/checkout@v2

    - name: Setup Python ${{ matrix.python-version }}
      uses: actions/setup-python@v4
      with:
        python-version: ${{ matrix.python-version }}

    - name: Install system Packages
      run: |
        sudo apt-get update
        make ubuntu-requirements

    - name: Get pip cache dir
      id: pip-cache-dir
      run: |
        echo "::set-output name=dir::$(pip cache dir)"

    - name: Cache pip dependencies
      id: cache-dependencies
      uses: actions/cache@v3
      with:
        path: ${{ steps.pip-cache-dir.outputs.dir }}
        key: ${{ runner.os }}-pip-${{ hashFiles('requirements/edx/development.txt') }}
        restore-keys: ${{ runner.os }}-pip-

    - name: Install Python dependencies
      run: |
        make dev-requirements
        if [[ "${{ matrix.django-version }}" != "pinned" ]]; then
          pip install "django~=${{ matrix.django-version }}.0"
          pip check # fail if this test-reqs/Django combination is broken
        fi

    - name: list installed package versions
      run: |
        sudo pip freeze

    - name: Run Tests
      env:
        LMS_CFG: lms/envs/minimal.yml
        # This is from the LMS dir on purpose since we don't need anything different for the CMS yet.
        STUDIO_CFG: lms/envs/minimal.yml
      run: |
        echo "Running the LMS migrations."
        ./manage.py lms migrate
        echo "Running the CMS migrations."
        ./manage.py cms migrate
  
  # This job aggregates test results. It's the required check for branch protection.
  # https://github.com/marketplace/actions/alls-green#why
  # https://github.com/orgs/community/discussions/33579
  success:
    name: Migrations checks successful
    if: always()
    needs:
      - check_migrations
    runs-on: ubuntu-latest
    steps:
      - name: Decide whether the needed jobs succeeded or failed
        # uses: re-actors/alls-green@v1.2.1
        uses: re-actors/alls-green@13b4244b312e8a314951e03958a2f91519a6a3c9
        with:
          jobs: ${{ toJSON(needs) }}<|MERGE_RESOLUTION|>--- conflicted
+++ resolved
@@ -20,11 +20,7 @@
         # because we have global constraint of Django<4.2 
         django-version: ["pinned", "4.2"]
         mongo-version: ["4"]
-<<<<<<< HEAD
-        mysql-version: ["8"]
-=======
         mysql-version: ["5.7", "8"]
->>>>>>> 8c9232ac
         # excluding mysql5.7 with Django 4.2 since Django 4.2 has 
         # dropped support for MySQL<8
         exclude:
