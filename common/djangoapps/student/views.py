"""
Student Views
"""
import datetime
import logging
import re
import uuid
import time
import json
from collections import defaultdict
from pytz import UTC
from pytz import timezone
import json

from django.conf import settings
from django.contrib.auth import logout, authenticate, login
from django.contrib.auth.models import User, AnonymousUser
from django.contrib.auth.decorators import login_required
from django.contrib.auth.views import password_reset_confirm
from django.contrib import messages
from django.core.context_processors import csrf
from django.core.mail import send_mail
from django.core.urlresolvers import reverse
from django.core.validators import validate_email, validate_slug, ValidationError
from django.db import IntegrityError, transaction
from django.http import (HttpResponse, HttpResponseBadRequest, HttpResponseForbidden,
                         Http404)
from django.shortcuts import redirect
from django.utils.translation import ungettext
from django_future.csrf import ensure_csrf_cookie
from django.utils.http import cookie_date, base36_to_int
from django.utils.translation import ugettext as _, get_language
from django.views.decorators.cache import never_cache
from django.views.decorators.http import require_POST, require_GET

from django.db.models.signals import post_save
from django.dispatch import receiver

from django.template.response import TemplateResponse

from ratelimitbackend.exceptions import RateLimitException

from edxmako.shortcuts import render_to_response, render_to_string
from mako.exceptions import TopLevelLookupException

from course_modes.models import CourseMode
from student.models import (
    Registration, UserProfile, PendingNameChange,
    PendingEmailChange, CourseEnrollment, unique_id_for_user,
    CourseEnrollmentAllowed, UserStanding, LoginFailures,
    create_comments_service_user, PasswordHistory, UserSignupSource,
    anonymous_id_for_user
)
from student.forms import PasswordResetFormNoActive

from verify_student.models import SoftwareSecurePhotoVerification, MidcourseReverificationWindow
from certificates.models import CertificateStatuses, certificate_status_for_student
from dark_lang.models import DarkLangConfig

from xmodule.modulestore.exceptions import ItemNotFoundError
from xmodule.modulestore.django import modulestore
from opaque_keys import InvalidKeyError
from opaque_keys.edx.locations import SlashSeparatedCourseKey
from xmodule.modulestore import ModuleStoreEnum
from xmodule.course_module import CourseDescriptor

from collections import namedtuple

from courseware.courses import get_courses, sort_by_announcement, get_course_about_section
from courseware.access import has_access
from courseware.models import CoursePreference

from django_comment_common.models import Role

from external_auth.models import ExternalAuthMap
import external_auth.views

from bulk_email.models import Optout, CourseAuthorization
from cme_registration.views import cme_register_user, cme_create_account

import shoppingcart
from user_api.models import UserPreference
from lang_pref import LANGUAGE_KEY

import track.views

from dogapi import dog_stats_api

from util.json_request import JsonResponse
from util.bad_request_rate_limiter import BadRequestRateLimiter

from microsite_configuration import microsite

from util.password_policy_validators import (
    validate_password_length, validate_password_complexity,
    validate_password_dictionary
)

from third_party_auth import pipeline, provider
from xmodule.error_module import ErrorDescriptor
from shoppingcart.models import CourseRegistrationCode

import analytics
from eventtracking import tracker


log = logging.getLogger("edx.student")
AUDIT_LOG = logging.getLogger("audit")

ReverifyInfo = namedtuple('ReverifyInfo', 'course_id course_name course_number date status display')  # pylint: disable=C0103

def csrf_token(context):
    """A csrf token that can be included in a form."""
    csrf_token = context.get('csrf_token', '')
    if csrf_token == 'NOTPROVIDED':
        return ''
    return (u'<div style="display:none"><input type="hidden"'
            ' name="csrfmiddlewaretoken" value="%s" /></div>' % (csrf_token))


def superuser_login_as(request, username):
    if not request.user.is_superuser:
        return HttpResponse('Permission denied')
    try:
        u1 = User.objects.get(username=username)
        u1.backend = 'django.contrib.auth.backends.ModelBackend'
    except User.DoesNotExist:
        return HttpResponse('User not found')
    logout(request)
    login(request, u1)
    return HttpResponse('You are now logged in as ' + username)


# NOTE: This view is not linked to directly--it is called from
# branding/views.py:index(), which is cached for anonymous users.
# This means that it should always return the same thing for anon
# users. (in particular, no switching based on query params allowed)
def index(request, extra_context={}, user=AnonymousUser()):
    """
    Render the edX main page.

    extra_context is used to allow immediate display of certain modal windows, eg signup,
    as used by external_auth.
    """

    # The course selection work is done in courseware.courses.
    domain = settings.FEATURES.get('FORCE_UNIVERSITY_DOMAIN')  # normally False
    # do explicit check, because domain=None is valid
    if domain is False:
        domain = request.META.get('HTTP_HOST')

    courses = get_courses(user, domain=domain)
    courses = sort_by_announcement(courses)

    context = {'courses': courses}

    context.update(extra_context)
    return render_to_response('index.html', context)


def embargo(_request):
    """
    Render the embargo page.

    Explains to the user why they are not able to access a particular embargoed course.
    Tries to use the themed version, but fall back to the default if not found.
    """
    try:
        if settings.FEATURES["USE_CUSTOM_THEME"]:
            return render_to_response("static_templates/theme-embargo.html")
    except TopLevelLookupException:
        pass
    return render_to_response("static_templates/embargo.html")


def process_survey_link(survey_link, user):
    """
    If {UNIQUE_ID} appears in the link, replace it with a unique id for the user.
    Currently, this is sha1(user.username).  Otherwise, return survey_link.
    """
    return survey_link.format(UNIQUE_ID=unique_id_for_user(user))


def cert_info(user, course):
    """
    Get the certificate info needed to render the dashboard section for the given
    student and course.  Returns a dictionary with keys:

    'status': one of 'generating', 'ready', 'notpassing', 'processing', 'restricted'
    'show_download_url': bool
    'download_url': url, only present if show_download_url is True
    'show_disabled_download_button': bool -- true if state is 'generating'
    'show_survey_button': bool
    'survey_url': url, only if show_survey_button is True
    'grade': if status is not 'processing'
    """
    if not course.may_certify():
        return {}

    return _cert_info(user, course, certificate_status_for_student(user, course.id))


def reverification_info(course_enrollment_pairs, user, statuses):
    """
    Returns reverification-related information for *all* of user's enrollments whose
    reverification status is in status_list

    Args:
        course_enrollment_pairs (list): list of (course, enrollment) tuples
        user (User): the user whose information we want
        statuses (list): a list of reverification statuses we want information for
            example: ["must_reverify", "denied"]

    Returns:
        dictionary of lists: dictionary with one key per status, e.g.
            dict["must_reverify"] = []
            dict["must_reverify"] = [some information]
    """
    reverifications = defaultdict(list)
    for (course, enrollment) in course_enrollment_pairs:
        info = single_course_reverification_info(user, course, enrollment)
        if info:
            reverifications[info.status].append(info)

    # Sort the data by the reverification_end_date
    for status in statuses:
        if reverifications[status]:
            reverifications[status].sort(key=lambda x: x.date)
    return reverifications


def single_course_reverification_info(user, course, enrollment):  # pylint: disable=invalid-name
    """Returns midcourse reverification-related information for user with enrollment in course.

    If a course has an open re-verification window, and that user has a verified enrollment in
    the course, we return a tuple with relevant information. Returns None if there is no info..

    Args:
        user (User): the user we want to get information for
        course (Course): the course in which the student is enrolled
        enrollment (CourseEnrollment): the object representing the type of enrollment user has in course

    Returns:
        ReverifyInfo: (course_id, course_name, course_number, date, status)
        OR, None: None if there is no re-verification info for this enrollment
    """
    window = MidcourseReverificationWindow.get_window(course.id, datetime.datetime.now(UTC))

    # If there's no window OR the user is not verified, we don't get reverification info
    if (not window) or (enrollment.mode != "verified"):
        return None
    return ReverifyInfo(
        course.id, course.display_name, course.number,
        window.end_date.strftime('%B %d, %Y %X %p'),
        SoftwareSecurePhotoVerification.user_status(user, window)[0],
        SoftwareSecurePhotoVerification.display_status(user, window),
    )


def get_course_enrollment_pairs(user, course_org_filter, org_filter_out_set):
    """
    Get the relevant set of (Course, CourseEnrollment) pairs to be displayed on
    a student's dashboard.
    """
    for enrollment in CourseEnrollment.enrollments_for_user(user):
        course = modulestore().get_course(enrollment.course_id)
        if course and not isinstance(course, ErrorDescriptor):

            # if we are in a Microsite, then filter out anything that is not
            # attributed (by ORG) to that Microsite
            if course_org_filter and course_org_filter != course.location.org:
                continue
            # Conversely, if we are not in a Microsite, then let's filter out any enrollments
            # with courses attributed (by ORG) to Microsites
            elif course.location.org in org_filter_out_set:
                continue

            yield (course, enrollment)
        else:
            log.error("User {0} enrolled in {2} course {1}".format(
                        user.username, enrollment.course_id, "broken" if course else "non-existent"
                     ))


def _cert_info(user, course, cert_status):
    """
    Implements the logic for cert_info -- split out for testing.
    """
    # simplify the status for the template using this lookup table
    template_state = {
        CertificateStatuses.generating: 'generating',
        CertificateStatuses.regenerating: 'generating',
        CertificateStatuses.downloadable: 'ready',
        CertificateStatuses.notpassing: 'notpassing',
        CertificateStatuses.restricted: 'restricted',
    }

    default_status = 'processing'

    default_info = {'status': default_status,
                    'show_disabled_download_button': False,
                    'show_download_url': False,
                    'show_survey_button': False,
                    }

    if cert_status is None:
        return default_info

    is_hidden_status = cert_status['status'] in ('unavailable', 'processing', 'generating', 'notpassing')

    if course.certificates_display_behavior == 'early_no_info' and is_hidden_status:
        return None

    status = template_state.get(cert_status['status'], default_status)

    d = {'status': status,
         'show_download_url': status == 'ready',
         'show_disabled_download_button': status == 'generating',
         'mode': cert_status.get('mode', None)}

    if (status in ('generating', 'ready', 'notpassing', 'restricted') and
            course.end_of_course_survey_url is not None):
        d.update({
            'show_survey_button': True,
            'survey_url': process_survey_link(course.end_of_course_survey_url, user)})
    else:
        d['show_survey_button'] = False

    if status == 'ready':
        if 'download_url' not in cert_status:
            log.warning("User %s has a downloadable cert for %s, but no download url",
                        user.username, course.id)
            return default_info
        else:
            d['download_url'] = cert_status['download_url']

    if status in ('generating', 'ready', 'notpassing', 'restricted'):
        if 'grade' not in cert_status:
            # Note: as of 11/20/2012, we know there are students in this state-- cs169.1x,
            # who need to be regraded (we weren't tracking 'notpassing' at first).
            # We can add a log.warning here once we think it shouldn't happen.
            return default_info
        else:
            d['grade'] = cert_status['grade']

    return d


@ensure_csrf_cookie
def signin_user(request):
    """
    This view will display the non-modal login form
    """
    if (settings.FEATURES['AUTH_USE_CERTIFICATES'] and
            external_auth.views.ssl_get_cert_from_request(request)):
        # SSL login doesn't require a view, so redirect
        # branding and allow that to process the login if it
        # is enabled and the header is in the request.
        return external_auth.views.redirect_with_get('root', request.GET)
    if settings.FEATURES.get('AUTH_USE_CAS'):
        # If CAS is enabled, redirect auth handling to there
        return redirect(reverse('cas-login'))
    if UserProfile.has_registered(request.user):
        return redirect(reverse('dashboard'))

    context = {
        'course_id': request.GET.get('course_id'),
        'enrollment_action': request.GET.get('enrollment_action'),
        # Bool injected into JS to submit form if we're inside a running third-
        # party auth pipeline; distinct from the actual instance of the running
        # pipeline, if any.
        'pipeline_running': 'true' if pipeline.running(request) else 'false',
        'platform_name': microsite.get_value(
            'platform_name',
            settings.PLATFORM_NAME
        ),
    }

    return render_to_response('login.html', context)


@ensure_csrf_cookie
def register_user(request, extra_context=None):
    """
    This view will display the non-modal registration form
    """
    if settings.FEATURES.get('USE_CME_REGISTRATION'):
        return cme_register_user(request, extra_context=extra_context)

    if UserProfile.has_registered(request.user):
        return redirect(reverse('dashboard'))
    if settings.FEATURES.get('AUTH_USE_CERTIFICATES_IMMEDIATE_SIGNUP'):
        # Redirect to branding to process their certificate if SSL is enabled
        # and registration is disabled.
        return external_auth.views.redirect_with_get('root', request.GET)

    context = {
        'course_id': request.GET.get('course_id'),
        'email': '',
        'enrollment_action': request.GET.get('enrollment_action'),
        'name': '',
        'running_pipeline': None,
        'platform_name': microsite.get_value(
            'platform_name',
            settings.PLATFORM_NAME
        ),
        'selected_provider': '',
        'username': '',
    }

    # We save this so, later on, we can determine what course motivated a user's signup
    # if they actually complete the registration process
    request.session['registration_course_id'] = context['course_id']

    if extra_context is not None:
        context.update(extra_context)

    if context.get("extauth_domain", '').startswith(external_auth.views.SHIBBOLETH_DOMAIN_PREFIX):
        return render_to_response('register-shib.html', context)

    # If third-party auth is enabled, prepopulate the form with data from the
    # selected provider.
    if microsite.get_value('ENABLE_THIRD_PARTY_AUTH', settings.FEATURES.get('ENABLE_THIRD_PARTY_AUTH')) and pipeline.running(request):
        running_pipeline = pipeline.get(request)
        current_provider = provider.Registry.get_by_backend_name(running_pipeline.get('backend'))
        overrides = current_provider.get_register_form_data(running_pipeline.get('kwargs'))
        overrides['running_pipeline'] = running_pipeline
        overrides['selected_provider'] = current_provider.NAME
        context.update(overrides)

    return render_to_response('register.html', context)


def complete_course_mode_info(course_id, enrollment):
    """
    We would like to compute some more information from the given course modes
    and the user's current enrollment

    Returns the given information:
        - whether to show the course upsell information
        - numbers of days until they can't upsell anymore
    """
    modes = CourseMode.modes_for_course_dict(course_id)
    mode_info = {'show_upsell': False, 'days_for_upsell': None}
    # we want to know if the user is already verified and if verified is an
    # option
    if 'verified' in modes and enrollment.mode != 'verified':
        mode_info['show_upsell'] = True
        # if there is an expiration date, find out how long from now it is
        if modes['verified'].expiration_datetime:
            today = datetime.datetime.now(UTC).date()
            mode_info['days_for_upsell'] = (modes['verified'].expiration_datetime.date() - today).days

    return mode_info


def is_course_blocked(request, redeemed_registration_codes, course_key):
    """Checking either registration is blocked or not ."""
    blocked = False
    for redeemed_registration in redeemed_registration_codes:
        if not getattr(redeemed_registration.invoice, 'is_valid'):
            blocked = True
            # disabling email notifications for unpaid registration courses
            Optout.objects.get_or_create(user=request.user, course_id=course_key)
            log.info(u"User {0} ({1}) opted out of receiving emails from course {2}".format(request.user.username, request.user.email, course_key))
            track.views.server_track(request, "change-email1-settings", {"receive_emails": "no", "course": course_key.to_deprecated_string()}, page='dashboard')
            break

    return blocked

@login_required
@ensure_csrf_cookie
def dashboard(request):
    user = request.user

    if not UserProfile.has_registered(user):
        logout(request)
        return redirect(reverse('dashboard'))

    # for microsites, we want to filter and only show enrollments for courses within
    # the microsites 'ORG'
    course_org_filter = microsite.get_value('course_org_filter')

    # Let's filter out any courses in an "org" that has been declared to be
    # in a Microsite
    org_filter_out_set = microsite.get_all_orgs()

    # remove our current Microsite from the "filter out" list, if applicable
    if course_org_filter:
        org_filter_out_set.remove(course_org_filter)

    # Build our (course, enrollment) list for the user, but ignore any courses that no
    # longer exist (because the course IDs have changed). Still, we don't delete those
    # enrollments, because it could have been a data push snafu.
    course_enrollment_pairs = list(get_course_enrollment_pairs(user, course_org_filter, org_filter_out_set))

    course_optouts = Optout.objects.filter(user=user).values_list('course_id', flat=True)

    message = ""
    if not user.is_active:
        message = render_to_string('registration/activate_account_notice.html', {'email': user.email})

    # Global staff can see what courses errored on their dashboard
    staff_access = False
    errored_courses = {}
    if has_access(user, 'staff', 'global'):
        # Show any courses that errored on load
        staff_access = True
        errored_courses = modulestore().get_errored_courses()

    show_courseware_links_for = frozenset(course.id for course, _enrollment in course_enrollment_pairs
                                          if has_access(request.user, 'load', course))

    course_modes = {course.id: complete_course_mode_info(course.id, enrollment) for course, enrollment in course_enrollment_pairs}
    cert_statuses = {course.id: cert_info(request.user, course) for course, _enrollment in course_enrollment_pairs}

    # only show email settings for Mongo course and when bulk email is turned on
    show_email_settings_for = frozenset(
        course.id for course, _enrollment in course_enrollment_pairs if (
            settings.FEATURES['ENABLE_INSTRUCTOR_EMAIL'] and
            modulestore().get_modulestore_type(course.id) != ModuleStoreEnum.Type.xml and
            CourseAuthorization.instructor_email_enabled(course.id)
        )
    )

    # Verification Attempts
    # Used to generate the "you must reverify for course x" banner
    verification_status, verification_msg = SoftwareSecurePhotoVerification.user_status(user)

    # Gets data for midcourse reverifications, if any are necessary or have failed
    statuses = ["approved", "denied", "pending", "must_reverify"]
    reverifications = reverification_info(course_enrollment_pairs, user, statuses)

    show_refund_option_for = frozenset(course.id for course, _enrollment in course_enrollment_pairs
                                       if _enrollment.refundable())

    block_courses = frozenset(course.id for course, enrollment in course_enrollment_pairs
                              if is_course_blocked(request, CourseRegistrationCode.objects.filter(course_id=course.id, registrationcoderedemption__redeemed_by=request.user), course.id))


    enrolled_courses_either_paid = frozenset(course.id for course, _enrollment in course_enrollment_pairs
                                             if _enrollment.is_paid_course())
    # get info w.r.t ExternalAuthMap
    external_auth_map = None
    try:
        external_auth_map = ExternalAuthMap.objects.get(user=user)
    except ExternalAuthMap.DoesNotExist:
        pass

    # If there are *any* denied reverifications that have not been toggled off,
    # we'll display the banner
    denied_banner = any(item.display for item in reverifications["denied"])

    language_options = DarkLangConfig.current().released_languages_list

    # add in the default language if it's not in the list of released languages
    if settings.LANGUAGE_CODE not in language_options:
        language_options.append(settings.LANGUAGE_CODE)
        # Re-alphabetize language options
        language_options.sort()

    # try to get the prefered language for the user
    cur_pref_lang_code = UserPreference.get_preference(request.user, LANGUAGE_KEY)
    # try and get the current language of the user
    cur_lang_code = get_language()
    if cur_pref_lang_code and cur_pref_lang_code in settings.LANGUAGE_DICT:
        # if the user has a preference, get the name from the code
        current_language = settings.LANGUAGE_DICT[cur_pref_lang_code]
    elif cur_lang_code in settings.LANGUAGE_DICT:
        # if the user's browser is showing a particular language,
        # use that as the current language
        current_language = settings.LANGUAGE_DICT[cur_lang_code]
    else:
        # otherwise, use the default language
        current_language = settings.LANGUAGE_DICT[settings.LANGUAGE_CODE]

    context = {
        'course_enrollment_pairs': course_enrollment_pairs,
        'course_optouts': course_optouts,
        'message': message,
        'external_auth_map': external_auth_map,
        'staff_access': staff_access,
        'errored_courses': errored_courses,
        'show_courseware_links_for': show_courseware_links_for,
        'all_course_modes': course_modes,
        'cert_statuses': cert_statuses,
        'show_email_settings_for': show_email_settings_for,
        'reverifications': reverifications,
        'verification_status': verification_status,
        'verification_msg': verification_msg,
        'show_refund_option_for': show_refund_option_for,
        'block_courses': block_courses,
        'denied_banner': denied_banner,
        'billing_email': settings.PAYMENT_SUPPORT_EMAIL,
        'language_options': language_options,
        'current_language': current_language,
        'current_language_code': cur_lang_code,
        'user': user,
        'duplicate_provider': None,
        'logout_url': reverse(logout_user),
        'platform_name': settings.PLATFORM_NAME,
        'enrolled_courses_either_paid': enrolled_courses_either_paid,
        'provider_states': [],
    }

    if microsite.get_value('ENABLE_THIRD_PARTY_AUTH', settings.FEATURES.get('ENABLE_THIRD_PARTY_AUTH')):
        context['duplicate_provider'] = pipeline.get_duplicate_provider(messages.get_messages(request))
        context['provider_user_states'] = pipeline.get_provider_user_states(user)

    return render_to_response('dashboard.html', context)


def _create_and_login_nonregistered_user(request):
    new_student = UserProfile.create_nonregistered_user()
    new_student.backend = settings.AUTHENTICATION_BACKENDS[0]
    login(request, new_student)
    request.session.set_expiry(604800)  # set session to very long to reduce number of nonreg users created


@require_POST
def setup_sneakpeek(request, course_id):
    course_key = SlashSeparatedCourseKey.from_deprecated_string(course_id)

    if not CoursePreference.course_allows_nonregistered_access(course_key):
        return HttpResponseForbidden("Cannot access the course")

    if not request.user.is_authenticated():
        # if there's no user, create a nonregistered user
        _create_and_login_nonregistered_user(request)
    elif UserProfile.has_registered(request.user):
        # registered users can't sneakpeek, so log them out and create a new nonregistered user
        logout(request)
        _create_and_login_nonregistered_user(request)
        # fall-through case is a sneakpeek user that's already logged in

    can_enroll, error_msg = _check_can_enroll_in_course(request.user,
                                                        course_key,
                                                        access_type='within_enrollment_period')
    if not can_enroll:
        log.error(error_msg)
        return HttpResponseBadRequest(error_msg)

    CourseEnrollment.enroll(request.user, course_key)
    return HttpResponse("OK. Allowed sneakpeek")


def try_change_enrollment(request):
    """
    This method calls change_enrollment if the necessary POST
    parameters are present, but does not return anything in most cases. It
    simply logs the result or exception. This is usually
    called after a registration or login, as secondary action.
    It should not interrupt a successful registration or login.
    """
    if 'enrollment_action' in request.POST:
        try:
            enrollment_response = change_enrollment(request)
            # There isn't really a way to display the results to the user, so we just log it
            # We expect the enrollment to be a success, and will show up on the dashboard anyway
            log.info(
                "Attempted to automatically enroll after login. Response code: {0}; response body: {1}".format(
                    enrollment_response.status_code,
                    enrollment_response.content
                )
            )
            # Hack: since change_enrollment delivers its redirect_url in the content
            # of its response, we check here that only the 200 codes with content
            # will return redirect_urls.
            if enrollment_response.status_code == 200 and enrollment_response.content != '':
                return enrollment_response.content
        except Exception, e:
            log.exception("Exception automatically enrolling after login: {0}".format(str(e)))


@require_POST
def change_enrollment(request, auto_register=False):
    """
    Modify the enrollment status for the logged-in user.

    The request parameter must be a POST request (other methods return 405)
    that specifies course_id and enrollment_action parameters. If course_id or
    enrollment_action is not specified, if course_id is not valid, if
    enrollment_action is something other than "enroll" or "unenroll", if
    enrollment_action is "enroll" and enrollment is closed for the course, or
    if enrollment_action is "unenroll" and the user is not enrolled in the
    course, a 400 error will be returned. If the user is not logged in, 403
    will be returned; it is important that only this case return 403 so the
    front end can redirect the user to a registration or login page when this
    happens. This function should only be called from an AJAX request or
    as a post-login/registration helper, so the error messages in the responses
    should never actually be user-visible.
    The original version of the change enrollment handler,
    which does NOT perform auto-registration.

    TODO (ECOM-16): We created a second variation of this handler that performs
    auto-registration for an AB-test.  Depending on the results of that test,
    we should make the winning implementation the default.

    Args:
        request (`Request`): The Django request object

    Keyword Args:
        auto_register (boolean): If True, auto-register the user
            for a default course mode when they first enroll
            before sending them to the "choose your track" page

    Returns:
        Response

    """
    user = request.user

    action = request.POST.get("enrollment_action")
    if 'course_id' not in request.POST:
        return HttpResponseBadRequest(_("Course id not specified"))

    try:
        course_id = SlashSeparatedCourseKey.from_deprecated_string(request.POST.get("course_id"))
    except InvalidKeyError:
        log.warning("User {username} tried to {action} with invalid course id: {course_id}".format(
            username=user.username, action=action, course_id=request.POST.get("course_id")
        ))
        return HttpResponseBadRequest(_("Invalid course id"))

    # TODO (ECOM-16): Remove this once the auto-registration A/B test completes
    # If a user is in the experimental condition (auto-registration enabled),
    # immediately set a session flag so they stay in the experimental condition.
    # We keep them in the experimental condition even if later on the user
    # tries to register using the control URL (e.g. because of a redirect from the login page,
    # which is hard-coded to use the control URL).
    if auto_register:
        request.session['auto_register'] = True
    if request.session.get('auto_register') and not auto_register:
        auto_register = True

    # TODO (ECOM-16): Remove this once the auto-registration A/B test completes
    # We've agreed to exclude certain courses from the A/B test.  If we find ourselves
    # registering for one of these courses, immediately switch to the control.
    if unicode(course_id) in getattr(settings, 'AUTO_REGISTRATION_AB_TEST_EXCLUDE_COURSES', []):
        auto_register = False
        if 'auto_register' in request.session:
            del request.session['auto_register']

    if not UserProfile.has_registered(user):
        return HttpResponseForbidden()

    if action == "enroll":
        # Make sure the course exists
        # We don't do this check on unenroll, or a bad course id can't be unenrolled from
        try:
            course = modulestore().get_course(course_id)
        except ItemNotFoundError:
            log.warning("User {0} tried to enroll in non-existent course {1}"
                        .format(user.username, course_id))
            return HttpResponseBadRequest(_("Course id is invalid"))

        can_enroll, error_msg = _check_can_enroll_in_course(user, course_id)

        if not can_enroll:
            return HttpResponseBadRequest(error_msg)

        # see if we have already filled up all allowed enrollments
        is_course_full = CourseEnrollment.is_course_full(course)

        if is_course_full:
            return HttpResponseBadRequest(_("Course is full"))

        # check to see if user is currently enrolled in that course
        if CourseEnrollment.is_enrolled(user, course_id):
            return HttpResponseBadRequest(
                _("Student is already enrolled")
            )

        # We use this flag to determine which condition of an AB-test
        # for auto-registration we're currently in.
        # (We have two URLs that both point to this view, but vary the
        # value of `auto_register`)
        # In the auto-registration case, we automatically register the student
        # as "honor" before allowing them to choose a track.
        # TODO (ECOM-16): Once the auto-registration AB-test is complete, delete
        # one of these two conditions and remove the `auto_register` flag.
        if auto_register:
            available_modes = CourseMode.modes_for_course_dict(course_id)

            # Handle professional ed as a special case.
            # If professional ed is included in the list of available modes,
            # then do NOT automatically enroll the student (we want them to pay first!)
            # By convention, professional ed should be the *only* available course mode,
            # if it's included at all -- anything else is a misconfiguration.  But if someone
            # messes up and adds an additional course mode, we err on the side of NOT
            # accidentally giving away free courses.
            if "professional" not in available_modes:
                # Enroll the user using the default mode (honor)
                # We're assuming that users of the course enrollment table
                # will NOT try to look up the course enrollment model
                # by its slug.  If they do, it's possible (based on the state of the database)
                # for no such model to exist, even though we've set the enrollment type
                # to "honor".
                CourseEnrollment.enroll(user, course.id)

            # If we have more than one course mode or professional ed is enabled,
            # then send the user to the choose your track page.
            # (In the case of professional ed, this will redirect to a page that
            # funnels users directly into the verification / payment flow)
            if len(available_modes) > 1 or "professional" in available_modes:
                return HttpResponse(
                    reverse("course_modes_choose", kwargs={'course_id': unicode(course_id)})
                )

            # Otherwise, there is only one mode available (the default)
            return HttpResponse()

<<<<<<< HEAD
        CourseEnrollment.enroll(user, course.id, mode=current_mode.slug)
        
        # notify the user of the enrollment via email
        enrollment_email_result = json.loads(notify_enrollment_by_email(course, user, request).content)
        if ('is_success' in enrollment_email_result and not enrollment_email_result['is_success']):
            return HttpResponseBadRequest(_(enrollment_email_result['error']))
        return HttpResponse()
=======
        # If auto-registration is disabled, do NOT register the student
        # before sending them to the "choose your track" page.
        # This is the control for the auto-registration AB-test.
        else:
            # If this course is available in multiple modes, redirect them to a page
            # where they can choose which mode they want.
            available_modes = CourseMode.modes_for_course(course_id)
            if len(available_modes) > 1:
                return HttpResponse(
                    reverse("course_modes_choose", kwargs={'course_id': unicode(course_id)})
                )

            current_mode = available_modes[0]
            # only automatically enroll people if the only mode is 'honor'
            if current_mode.slug != 'honor':
                return HttpResponse(
                    reverse("course_modes_choose", kwargs={'course_id': unicode(course_id)})
                )

            CourseEnrollment.enroll(user, course.id, mode=current_mode.slug)

            return HttpResponse()

>>>>>>> 04595a7b

    elif action == "add_to_cart":
        # Pass the request handling to shoppingcart.views
        # The view in shoppingcart.views performs error handling and logs different errors.  But this elif clause
        # is only used in the "auto-add after user reg/login" case, i.e. it's always wrapped in try_change_enrollment.
        # This means there's no good way to display error messages to the user.  So we log the errors and send
        # the user to the shopping cart page always, where they can reasonably discern the status of their cart,
        # whether things got added, etc

        shoppingcart.views.add_course_to_cart(request, course_id.to_deprecated_string())
        return HttpResponse(
            reverse("shoppingcart.views.show_cart")
        )

    elif action == "unenroll":
        if not CourseEnrollment.is_enrolled(user, course_id):
            return HttpResponseBadRequest(_("You are not enrolled in this course"))
        CourseEnrollment.unenroll(user, course_id)
        return HttpResponse()
    else:
        return HttpResponseBadRequest(_("Enrollment action is invalid"))

def notify_enrollment_by_email(course, user, request):
    """
    Updates the user about the course enrollment by email.

    If the Course has already started, use post_enrollment_email
    If the Course has not yet started, use pre_enrollment_email
    """

    if (not (settings.FEATURES.get('AUTOMATIC_AUTH_FOR_TESTING')) and course.enable_enrollment_email):
        from_address = microsite.get_value('email_from_address', settings.DEFAULT_FROM_EMAIL)

        try:
            # Check if the course has already started and set subject & message accordingly
            if course.has_started():
                subject = get_course_about_section(course, 'post_enrollment_email_subject')
                message = get_course_about_section(course, 'post_enrollment_email')
            else:
                subject = get_course_about_section(course, 'pre_enrollment_email_subject')
                message = get_course_about_section(course, 'pre_enrollment_email')

            subject = ''.join(subject.splitlines())
            user.email_user(subject, message, from_address)

        except Exception:
            log.error('unable to send course enrollment verification email to user from "{from_address}"'.format(
                        from_address=from_address), exc_info = True)
            return JsonResponse({"is_success": False, "error": _("Could not send enrollment email to the user"),})

        return JsonResponse({"is_success": True, "subject": subject, "message": message})

    else:
        return JsonResponse({"email_did_fire": False})


def _check_can_enroll_in_course(user, course_key, access_type="enroll"):
    """
    Refactored check for user being able to enroll in course
    Returns (bool, error_message), where error message is only applicable if bool == False
    """
    try:
        course = modulestore().get_course(course_key)
    except ItemNotFoundError:
        log.warning("User {0} tried to enroll in non-existent course {1}"
                    .format(user.username, course_key))
        return False, _("Course id is invalid")

    if not has_access(user, access_type, course):
        return False, _("Enrollment is closed")

    return True, ""


# TODO: This function is kind of gnarly/hackish/etc and is only used in one location.
# It'd be awesome if we could get rid of it; manually parsing course_id strings form larger strings
# seems Probably Incorrect
def _parse_course_id_from_string(input_str):
    """
    Helper function to determine if input_str (typically the queryparam 'next') contains a course_id.
    @param input_str:
    @return: the course_id if found, None if not
    """
    m_obj = re.match(r'^/courses/{}'.format(settings.COURSE_ID_PATTERN), input_str)
    if m_obj:
        return SlashSeparatedCourseKey.from_deprecated_string(m_obj.group('course_id'))
    return None


def _get_course_enrollment_domain(course_id):
    """
    Helper function to get the enrollment domain set for a course with id course_id
    @param course_id:
    @return:
    """
    course = modulestore().get_course(course_id)
    if course is None:
        return None

    return course.enrollment_domain


@never_cache
@ensure_csrf_cookie
def accounts_login(request):
    """
    This view is mainly used as the redirect from the @login_required decorator.  I don't believe that
    the login path linked from the homepage uses it.
    """
    if settings.FEATURES.get('AUTH_USE_CAS'):
        return redirect(reverse('cas-login'))
    if settings.FEATURES['AUTH_USE_CERTIFICATES']:
        # SSL login doesn't require a view, so login
        # directly here
        return external_auth.views.ssl_login(request)
    # see if the "next" parameter has been set, whether it has a course context, and if so, whether
    # there is a course-specific place to redirect
    redirect_to = request.GET.get('next')
    if redirect_to:
        course_id = _parse_course_id_from_string(redirect_to)
        if course_id and _get_course_enrollment_domain(course_id):
            return external_auth.views.course_specific_login(request, course_id.to_deprecated_string())

    context = {
        'pipeline_running': 'false',
        'platform_name': settings.PLATFORM_NAME,
    }
    return render_to_response('login.html', context)


# Need different levels of logging
@ensure_csrf_cookie
def login_user(request, error=""):  # pylint: disable-msg=too-many-statements,unused-argument
    """AJAX request to log in the user."""

    backend_name = None
    email = None
    password = None
    redirect_url = None
    response = None
    running_pipeline = None
    third_party_auth_requested = microsite.get_value('ENABLE_THIRD_PARTY_AUTH', settings.FEATURES.get('ENABLE_THIRD_PARTY_AUTH')) and pipeline.running(request)
    third_party_auth_successful = False
    trumped_by_first_party_auth = bool(request.POST.get('email')) or bool(request.POST.get('password'))
    user = None

    if third_party_auth_requested and not trumped_by_first_party_auth:
        # The user has already authenticated via third-party auth and has not
        # asked to do first party auth by supplying a username or password. We
        # now want to put them through the same logging and cookie calculation
        # logic as with first-party auth.
        running_pipeline = pipeline.get(request)
        username = running_pipeline['kwargs'].get('username')
        backend_name = running_pipeline['backend']
        requested_provider = provider.Registry.get_by_backend_name(backend_name)

        try:
            user = pipeline.get_authenticated_user(username, backend_name)
            third_party_auth_successful = True
        except User.DoesNotExist:
            AUDIT_LOG.warning(
                u'Login failed - user with username {username} has no social auth with backend_name {backend_name}'.format(
                    username=username, backend_name=backend_name))
            return HttpResponseBadRequest(
                _("You've successfully logged into your {provider_name} account, but this account isn't linked with an {platform_name} account yet.").format(
                      platform_name=settings.PLATFORM_NAME, provider_name=requested_provider.NAME)
                  + "<br/><br/>" + _("Use your {platform_name} username and password to log into {platform_name} below, "
                  "and then link your {platform_name} account with {provider_name} from your dashboard.").format(
                      platform_name=settings.PLATFORM_NAME, provider_name=requested_provider.NAME)
                  + "<br/><br/>" + _("If you don't have an {platform_name} account yet, click <strong>Register Now</strong> at the top of the page.").format(
                      platform_name=settings.PLATFORM_NAME),
                content_type="text/plain",
                status=401
            )

    else:

        if 'email' not in request.POST or 'password' not in request.POST:
            return JsonResponse({
                "success": False,
                "value": _('There was an error receiving your login information. Please email us.'),  # TODO: User error message
            })  # TODO: this should be status code 400  # pylint: disable=fixme

        email = request.POST['email']
        password = request.POST['password']
        try:
            user = User.objects.get(email=email)
        except User.DoesNotExist:
            if settings.FEATURES['SQUELCH_PII_IN_LOGS']:
                AUDIT_LOG.warning(u"Login failed - Unknown user email")
            else:
                AUDIT_LOG.warning(u"Login failed - Unknown user email: {0}".format(email))

    # check if the user has a linked shibboleth account, if so, redirect the user to shib-login
    # This behavior is pretty much like what gmail does for shibboleth.  Try entering some @stanford.edu
    # address into the Gmail login.
    if settings.FEATURES.get('AUTH_USE_SHIB') and user:
        try:
            eamap = ExternalAuthMap.objects.get(user=user)
            if eamap.external_domain.startswith(external_auth.views.SHIBBOLETH_DOMAIN_PREFIX):
                return JsonResponse({
                    "success": False,
                    "redirect": reverse('shib-login'),
                })  # TODO: this should be status code 301  # pylint: disable=fixme
        except ExternalAuthMap.DoesNotExist:
            # This is actually the common case, logging in user without external linked login
            AUDIT_LOG.info("User %s w/o external auth attempting login", user)

    # see if account has been locked out due to excessive login failures
    user_found_by_email_lookup = user
    if user_found_by_email_lookup and LoginFailures.is_feature_enabled():
        if LoginFailures.is_user_locked_out(user_found_by_email_lookup):
            return JsonResponse({
                "success": False,
                "value": _('This account has been temporarily locked due to excessive login failures. Try again later.'),
            })  # TODO: this should be status code 429  # pylint: disable=fixme

    # see if the user must reset his/her password due to any policy settings
    if PasswordHistory.should_user_reset_password_now(user_found_by_email_lookup):
        return JsonResponse({
            "success": False,
            "value": _('Your password has expired due to password policy on this account. You must '
                       'reset your password before you can log in again. Please click the '
                       '"Forgot Password" link on this page to reset your password before logging in again.'),
        })  # TODO: this should be status code 403  # pylint: disable=fixme

    # if the user doesn't exist, we want to set the username to an invalid
    # username so that authentication is guaranteed to fail and we can take
    # advantage of the ratelimited backend
    username = user.username if user else ""

    if not third_party_auth_successful:
        try:
            user = authenticate(username=username, password=password, request=request)
        # this occurs when there are too many attempts from the same IP address
        except RateLimitException:
            return JsonResponse({
                "success": False,
                "value": _('Too many failed login attempts. Try again later.'),
            })  # TODO: this should be status code 429  # pylint: disable=fixme

    if user is None:
        # tick the failed login counters if the user exists in the database
        if user_found_by_email_lookup and LoginFailures.is_feature_enabled():
            LoginFailures.increment_lockout_counter(user_found_by_email_lookup)

        # if we didn't find this username earlier, the account for this email
        # doesn't exist, and doesn't have a corresponding password
        if username != "":
            if settings.FEATURES['SQUELCH_PII_IN_LOGS']:
                loggable_id = user_found_by_email_lookup.id if user_found_by_email_lookup else "<unknown>"
                AUDIT_LOG.warning(u"Login failed - password for user.id: {0} is invalid".format(loggable_id))
            else:
                AUDIT_LOG.warning(u"Login failed - password for {0} is invalid".format(email))
        return JsonResponse({
            "success": False,
            "value": _('Email or password is incorrect.'),
        })  # TODO: this should be status code 400  # pylint: disable=fixme

    # successful login, clear failed login attempts counters, if applicable
    if LoginFailures.is_feature_enabled():
        LoginFailures.clear_lockout_counter(user)

    # Track the user's sign in
    if settings.FEATURES.get('SEGMENT_IO_LMS') and hasattr(settings, 'SEGMENT_IO_LMS_KEY'):
        tracking_context = tracker.get_tracker().resolve_context()
        analytics.identify(user.id, {
            'email': email,
            'username': username,
        })

        # If the user entered the flow via a specific course page, we track that
        registration_course_id = request.session.get('registration_course_id')
        analytics.track(
            user.id,
            "edx.bi.user.account.authenticated",
            {
                'category': "conversion",
                'label': registration_course_id
            },
            context={
                'Google Analytics': {
                    'clientId': tracking_context.get('client_id')
                }
            }
        )
        request.session['registration_course_id'] = None

    if user is not None and user.is_active:
        try:
            # We do not log here, because we have a handler registered
            # to perform logging on successful logins.
            login(request, user)
            if request.POST.get('remember') == 'true':
                request.session.set_expiry(604800)
                log.debug("Setting user session to never expire")
            else:
                request.session.set_expiry(0)
        except Exception as e:
            AUDIT_LOG.critical("Login failed - Could not create session. Is memcached running?")
            log.critical("Login failed - Could not create session. Is memcached running?")
            log.exception(e)
            raise

        redirect_url = try_change_enrollment(request)

        if third_party_auth_successful:
            redirect_url = pipeline.get_complete_url(backend_name)

        response = JsonResponse({
            "success": True,
            "redirect_url": redirect_url,
        })

        # set the login cookie for the edx marketing site
        # we want this cookie to be accessed via javascript
        # so httponly is set to None

        if request.session.get_expire_at_browser_close():
            max_age = None
            expires = None
        else:
            max_age = request.session.get_expiry_age()
            expires_time = time.time() + max_age
            expires = cookie_date(expires_time)

        response.set_cookie(
            settings.EDXMKTG_COOKIE_NAME, 'true', max_age=max_age,
            expires=expires, domain=settings.SESSION_COOKIE_DOMAIN,
            path='/', secure=None, httponly=None,
        )

        return response

    if settings.FEATURES['SQUELCH_PII_IN_LOGS']:
        AUDIT_LOG.warning(u"Login failed - Account not active for user.id: {0}, resending activation".format(user.id))
    else:
        AUDIT_LOG.warning(u"Login failed - Account not active for user {0}, resending activation".format(username))

    reactivation_email_for_user(user)
    not_activated_msg = _("This account has not been activated. We have sent another activation message. Please check your e-mail for the activation instructions.")
    return JsonResponse({
        "success": False,
        "value": not_activated_msg,
    })  # TODO: this should be status code 400  # pylint: disable=fixme


@ensure_csrf_cookie
def logout_user(request):
    """
    HTTP request to log out the user. Redirects to marketing page.
    Deletes both the CSRF and sessionid cookies so the marketing
    site can determine the logged in state of the user
    """
    # We do not log here, because we have a handler registered
    # to perform logging on successful logouts.
    logout(request)
    if settings.FEATURES.get('AUTH_USE_CAS'):
        target = reverse('cas-logout')
    else:
        target = '/'
    response = redirect(target)
    response.delete_cookie(
        settings.EDXMKTG_COOKIE_NAME,
        path='/', domain=settings.SESSION_COOKIE_DOMAIN,
    )
    return response


@require_GET
@login_required
@ensure_csrf_cookie
def manage_user_standing(request):
    """
    Renders the view used to manage user standing. Also displays a table
    of user accounts that have been disabled and who disabled them.
    """
    if not request.user.is_staff:
        raise Http404
    all_disabled_accounts = UserStanding.objects.filter(
        account_status=UserStanding.ACCOUNT_DISABLED
    )

    all_disabled_users = [standing.user for standing in all_disabled_accounts]

    headers = ['username', 'account_changed_by']
    rows = []
    for user in all_disabled_users:
        row = [user.username, user.standing.all()[0].changed_by]
        rows.append(row)

    context = {'headers': headers, 'rows': rows}

    return render_to_response("manage_user_standing.html", context)


@require_POST
@login_required
@ensure_csrf_cookie
def disable_account_ajax(request):
    """
    Ajax call to change user standing. Endpoint of the form
    in manage_user_standing.html
    """
    if not request.user.is_staff:
        raise Http404
    username = request.POST.get('username')
    context = {}
    if username is None or username.strip() == '':
        context['message'] = _('Please enter a username')
        return JsonResponse(context, status=400)

    account_action = request.POST.get('account_action')
    if account_action is None:
        context['message'] = _('Please choose an option')
        return JsonResponse(context, status=400)

    username = username.strip()
    try:
        user = User.objects.get(username=username)
    except User.DoesNotExist:
        context['message'] = _("User with username {} does not exist").format(username)
        return JsonResponse(context, status=400)
    else:
        user_account, _success = UserStanding.objects.get_or_create(
            user=user, defaults={'changed_by': request.user},
        )
        if account_action == 'disable':
            user_account.account_status = UserStanding.ACCOUNT_DISABLED
            context['message'] = _("Successfully disabled {}'s account").format(username)
            log.info("{} disabled {}'s account".format(request.user, username))
        elif account_action == 'reenable':
            user_account.account_status = UserStanding.ACCOUNT_ENABLED
            context['message'] = _("Successfully reenabled {}'s account").format(username)
            log.info("{} reenabled {}'s account".format(request.user, username))
        else:
            context['message'] = _("Unexpected account status")
            return JsonResponse(context, status=400)
        user_account.changed_by = request.user
        user_account.standing_last_changed_at = datetime.datetime.now(UTC)
        user_account.save()

    return JsonResponse(context)


@login_required
@ensure_csrf_cookie
def change_setting(request):
    """JSON call to change a profile setting: Right now, location"""
    # TODO (vshnayder): location is no longer used
    up = UserProfile.objects.get(user=request.user)  # request.user.profile_cache
    if 'location' in request.POST:
        up.location = request.POST['location']
    up.save()

    return JsonResponse({
        "success": True,
        "location": up.location,
    })


class AccountValidationError(Exception):
    def __init__(self, message, field):
        super(AccountValidationError, self).__init__(message)
        self.field = field


@receiver(post_save, sender=User)
def user_signup_handler(sender, **kwargs):  # pylint: disable=W0613
    """
    handler that saves the user Signup Source
    when the user is created
    """
    if 'created' in kwargs and kwargs['created']:
        site = microsite.get_value('SITE_NAME')
        if site:
            user_signup_source = UserSignupSource(user=kwargs['instance'], site=site)
            user_signup_source.save()
            log.info(u'user {} originated from a white labeled "Microsite"'.format(kwargs['instance'].id))


def _do_create_account(post_vars, extended_profile=None):
    """
    Given cleaned post variables, create the User and UserProfile objects, as well as the
    registration for this user.

    Returns a tuple (User, UserProfile, Registration).

    Note: this function is also used for creating test users.
    """
    user = User(username=post_vars['username'],
                email=post_vars['email'],
                is_active=False)
    user.set_password(post_vars['password'])
    registration = Registration()

    # TODO: Rearrange so that if part of the process fails, the whole process fails.
    # Right now, we can have e.g. no registration e-mail sent out and a zombie account
    try:
        user.save()
    except IntegrityError:
        # Figure out the cause of the integrity error
        if len(User.objects.filter(username=post_vars['username'])) > 0:
            raise AccountValidationError(
                _("An account with the Public Username '{username}' already exists.").format(username=post_vars['username']),
                field="username"
                )
        elif len(User.objects.filter(email=post_vars['email'])) > 0:
            raise AccountValidationError(
                _("An account with the Email '{email}' already exists.").format(email=post_vars['email']),
                field="email"
                )
        else:
            raise

    # add this account creation to password history
    # NOTE, this will be a NOP unless the feature has been turned on in configuration
    password_history_entry = PasswordHistory()
    password_history_entry.create(user)

    registration.register(user)

    profile = UserProfile(user=user)
    profile.name = post_vars['name']
    profile.level_of_education = post_vars.get('level_of_education')
    profile.gender = post_vars.get('gender')
    profile.mailing_address = post_vars.get('mailing_address')
    profile.city = post_vars.get('city')
    profile.country = post_vars.get('country')
    profile.goals = post_vars.get('goals')

    # add any extended profile information in the denormalized 'meta' field in the profile
    if extended_profile:
        profile.meta = json.dumps(extended_profile)

    try:
        profile.year_of_birth = int(post_vars['year_of_birth'])
    except (ValueError, KeyError):
        # If they give us garbage, just ignore it instead
        # of asking them to put an integer.
        profile.year_of_birth = None
    try:
        profile.save()
    except Exception:
        log.exception("UserProfile creation failed for user {id}.".format(id=user.id))
        raise

    UserPreference.set_preference(user, LANGUAGE_KEY, get_language())

    return (user, profile, registration)


@ensure_csrf_cookie
def create_account(request, post_override=None):  # pylint: disable-msg=too-many-statements
    """
    JSON call to create new edX account.
    Used by form in signup_modal.html, which is included into navigation.html
    """
    if settings.FEATURES.get('USE_CME_REGISTRATION'):
        return cme_create_account(request, post_override=post_override)

    js = {'success': False}  # pylint: disable-msg=invalid-name

    post_vars = post_override if post_override else request.POST

    # allow for microsites to define their own set of required/optional/hidden fields
    extra_fields = microsite.get_value(
        'REGISTRATION_EXTRA_FIELDS',
        getattr(settings, 'REGISTRATION_EXTRA_FIELDS', {})
    )

    if microsite.get_value('ENABLE_THIRD_PARTY_AUTH', settings.FEATURES.get('ENABLE_THIRD_PARTY_AUTH')) and pipeline.running(request):
        post_vars = dict(post_vars.items())
        post_vars.update({'password': pipeline.make_random_password()})

    # if doing signup for an external authorization, then get email, password, name from the eamap
    # don't use the ones from the form, since the user could have hacked those
    # unless originally we didn't get a valid email or name from the external auth
    DoExternalAuth = 'ExternalAuthMap' in request.session
    if DoExternalAuth:
        eamap = request.session['ExternalAuthMap']
        try:
            validate_email(eamap.external_email)
            email = eamap.external_email
        except ValidationError:
            email = post_vars.get('email', '')
        if eamap.external_name.strip() == '':
            name = post_vars.get('name', '')
        else:
            name = eamap.external_name
        password = eamap.internal_password
        post_vars = dict(post_vars.items())
        post_vars.update(dict(email=email, name=name, password=password))
        log.debug(u'In create_account with external_auth: user = %s, email=%s', name, email)

    # Confirm we have a properly formed request
    for a in ['username', 'email', 'password', 'name']:
        if a not in post_vars:
            js['value'] = _("Error (401 {field}). E-mail us.").format(field=a)
            js['field'] = a
            return JsonResponse(js, status=400)

    if extra_fields.get('honor_code', 'required') == 'required' and \
            post_vars.get('honor_code', 'false') != u'true':
        js['value'] = _("To enroll, you must follow the honor code.").format(field=a)
        js['field'] = 'honor_code'
        return JsonResponse(js, status=400)

    # Can't have terms of service for certain SHIB users, like at Stanford
    tos_required = (
        not settings.FEATURES.get("AUTH_USE_SHIB") or
        not settings.FEATURES.get("SHIB_DISABLE_TOS") or
        not DoExternalAuth or
        not eamap.external_domain.startswith(
            external_auth.views.SHIBBOLETH_DOMAIN_PREFIX
        )
    )

    if tos_required:
        if post_vars.get('terms_of_service', 'false') != u'true':
            js['value'] = _("You must accept the terms of service.").format(field=a)
            js['field'] = 'terms_of_service'
            return JsonResponse(js, status=400)

    # Confirm appropriate fields are there.
    # TODO: Check e-mail format is correct.
    # TODO: Confirm e-mail is not from a generic domain (mailinator, etc.)? Not sure if
    # this is a good idea
    # TODO: Check password is sane

    required_post_vars = ['username', 'email', 'name', 'password']
    required_post_vars += [fieldname for fieldname, val in extra_fields.items()
                           if val == 'required']
    if tos_required:
        required_post_vars.append('terms_of_service')

    for field_name in required_post_vars:
        if field_name in ('gender', 'level_of_education'):
            min_length = 1
        else:
            min_length = 2

        if field_name not in post_vars or len(post_vars[field_name]) < min_length:
            error_str = {
                'username': _('Username must be minimum of two characters long'),
                'email': _('A properly formatted e-mail is required'),
                'name': _('Your legal name must be a minimum of two characters long'),
                'password': _('A valid password is required'),
                'terms_of_service': _('Accepting Terms of Service is required'),
                'honor_code': _('Agreeing to the Honor Code is required'),
                'level_of_education': _('A level of education is required'),
                'gender': _('Your gender is required'),
                'year_of_birth': _('Your year of birth is required'),
                'mailing_address': _('Your mailing address is required'),
                'goals': _('A description of your goals is required'),
                'city': _('A city is required'),
                'country': _('A country is required')
            }

            if field_name in error_str:
                js['value'] = error_str[field_name]
            else:
                js['value'] = _('You are missing one or more required fields')

            js['field'] = field_name
            return JsonResponse(js, status=400)

        max_length = 75
        if field_name == 'username':
            max_length = 30

        if field_name in ('email', 'username') and len(post_vars[field_name]) > max_length:
            error_str = {
                'username': _('Username cannot be more than {0} characters long').format(max_length),
                'email': _('Email cannot be more than {0} characters long').format(max_length)
            }
            js['value'] = error_str[field_name]
            js['field'] = field_name
            return JsonResponse(js, status=400)

    try:
        validate_email(post_vars['email'])
    except ValidationError:
        js['value'] = _("Valid e-mail is required.").format(field=a)
        js['field'] = 'email'
        return JsonResponse(js, status=400)

    try:
        validate_slug(post_vars['username'])
    except ValidationError:
        js['value'] = _("Username should only consist of A-Z and 0-9, with no spaces.").format(field=a)
        js['field'] = 'username'
        return JsonResponse(js, status=400)

    # enforce password complexity as an optional feature
    # but not if we're doing ext auth b/c those pws never get used and are auto-generated so might not pass validation
    if settings.FEATURES.get('ENFORCE_PASSWORD_POLICY', False) and not DoExternalAuth:
        try:
            password = post_vars['password']

            validate_password_length(password)
            validate_password_complexity(password)
            validate_password_dictionary(password)
        except ValidationError, err:
            js['value'] = _('Password: ') + '; '.join(err.messages)
            js['field'] = 'password'
            return JsonResponse(js, status=400)

    # allow microsites to define 'extended profile fields' which are
    # captured on user signup (for example via an overriden registration.html)
    # and then stored in the UserProfile
    extended_profile_fields = microsite.get_value('extended_profile_fields', [])
    extended_profile = None

    for field in extended_profile_fields:
        if field in post_vars:
            if not extended_profile:
                extended_profile = {}
            extended_profile[field] = post_vars[field]

    # Make sure that password and username fields do not match
    username = post_vars['username']
    password = post_vars['password']
    if username == password:
        js['value'] = _("Username and password fields cannot match")
        js['field'] = 'username'
        return JsonResponse(js, status=400)

    # Ok, looks like everything is legit.  Create the account.
    try:
        with transaction.commit_on_success():
            ret = _do_create_account(post_vars, extended_profile)
    except AccountValidationError as e:
        return JsonResponse({'success': False, 'value': e.message, 'field': e.field}, status=400)

    (user, profile, registration) = ret

    dog_stats_api.increment("common.student.account_created")

    email = post_vars['email']

    # Track the user's registration
    if settings.FEATURES.get('SEGMENT_IO_LMS') and hasattr(settings, 'SEGMENT_IO_LMS_KEY'):
        tracking_context = tracker.get_tracker().resolve_context()
        analytics.identify(user.id, {
            email: email,
            username: username,
        })

        registration_course_id = request.session.get('registration_course_id')
        analytics.track(
            user.id,
            "edx.bi.user.account.registered",
            {
                "category": "conversion",
                "label": registration_course_id
            },
            context={
                'Google Analytics': {
                    'clientId': tracking_context.get('client_id')
                }
            }
        )
        request.session['registration_course_id'] = None

    create_comments_service_user(user)

    context = {
        'name': post_vars['name'],
        'key': registration.activation_key,
    }

    # composes activation email
    subject = render_to_string('emails/activation_email_subject.txt', context)
    # Email subject *must not* contain newlines
    subject = ''.join(subject.splitlines())
    message = render_to_string('emails/activation_email.txt', context)

    # don't send email if we are doing load testing or random user generation for some reason
    if not (settings.FEATURES.get('AUTOMATIC_AUTH_FOR_TESTING')):
        from_address = microsite.get_value(
            'email_from_address',
            settings.DEFAULT_FROM_EMAIL
        )
        try:
            if settings.FEATURES.get('REROUTE_ACTIVATION_EMAIL'):
                dest_addr = settings.FEATURES['REROUTE_ACTIVATION_EMAIL']
                message = ("Activation for %s (%s): %s\n" % (user, user.email, profile.name) +
                           '-' * 80 + '\n\n' + message)
                send_mail(subject, message, from_address, [dest_addr], fail_silently=False)
            else:
                user.email_user(subject, message, from_address)
        except Exception:  # pylint: disable=broad-except
            log.error('Unable to send activation email to user from "{from_address}"'.format(from_address=from_address), exc_info=True)
            js['value'] = _('Could not send activation e-mail.')
            # What is the correct status code to use here? I think it's 500, because
            # the problem is on the server's end -- but also, the account was created.
            # Seems like the core part of the request was successful.
            return JsonResponse(js, status=500)

    # Immediately after a user creates an account, we log them in. They are only
    # logged in until they close the browser. They can't log in again until they click
    # the activation link from the email.
    login_user = authenticate(username=post_vars['username'], password=post_vars['password'])
    login(request, login_user)
    request.session.set_expiry(0)

    # TODO: there is no error checking here to see that the user actually logged in successfully,
    # and is not yet an active user.
    if login_user is not None:
        AUDIT_LOG.info(u"Login success on new account creation - {0}".format(login_user.username))

    if DoExternalAuth:
        eamap.user = login_user
        eamap.dtsignup = datetime.datetime.now(UTC)
        eamap.save()
        AUDIT_LOG.info("User registered with external_auth %s", post_vars['username'])
        AUDIT_LOG.info('Updated ExternalAuthMap for %s to be %s', post_vars['username'], eamap)

        if settings.FEATURES.get('BYPASS_ACTIVATION_EMAIL_FOR_EXTAUTH'):
            log.info('bypassing activation email')
            login_user.is_active = True
            login_user.save()
            AUDIT_LOG.info(u"Login activated on extauth account - {0} ({1})".format(login_user.username, login_user.email))

    dog_stats_api.increment("common.student.account_created")
    redirect_url = try_change_enrollment(request)

    # Resume the third-party-auth pipeline if necessary.
    if microsite.get_value('ENABLE_THIRD_PARTY_AUTH', settings.FEATURES.get('ENABLE_THIRD_PARTY_AUTH')) and pipeline.running(request):
        running_pipeline = pipeline.get(request)
        redirect_url = pipeline.get_complete_url(running_pipeline['backend'])

    response = JsonResponse({
        'success': True,
        'redirect_url': redirect_url,
    })

    # set the login cookie for the edx marketing site
    # we want this cookie to be accessed via javascript
    # so httponly is set to None

    if request.session.get_expire_at_browser_close():
        max_age = None
        expires = None
    else:
        max_age = request.session.get_expiry_age()
        expires_time = time.time() + max_age
        expires = cookie_date(expires_time)

    response.set_cookie(settings.EDXMKTG_COOKIE_NAME,
                        'true', max_age=max_age,
                        expires=expires, domain=settings.SESSION_COOKIE_DOMAIN,
                        path='/',
                        secure=None,
                        httponly=None)
    return response


def auto_auth(request):
    """
    Create or configure a user account, then log in as that user.

    Enabled only when
    settings.FEATURES['AUTOMATIC_AUTH_FOR_TESTING'] is true.

    Accepts the following querystring parameters:
    * `username`, `email`, and `password` for the user account
    * `full_name` for the user profile (the user's full name; defaults to the username)
    * `staff`: Set to "true" to make the user global staff.
    * `course_id`: Enroll the student in the course with `course_id`
    * `roles`: Comma-separated list of roles to grant the student in the course with `course_id`

    If username, email, or password are not provided, use
    randomly generated credentials.
    """

    # Generate a unique name to use if none provided
    unique_name = uuid.uuid4().hex[0:30]

    # Use the params from the request, otherwise use these defaults
    username = request.GET.get('username', unique_name)
    password = request.GET.get('password', unique_name)
    email = request.GET.get('email', unique_name + "@example.com")
    full_name = request.GET.get('full_name', username)
    is_staff = request.GET.get('staff', None)
    course_id = request.GET.get('course_id', None)
    course_key = None
    if course_id:
        course_key = SlashSeparatedCourseKey.from_deprecated_string(course_id)
    role_names = [v.strip() for v in request.GET.get('roles', '').split(',') if v.strip()]

    # Get or create the user object
    post_data = {
        'username': username,
        'email': email,
        'password': password,
        'name': full_name,
        'honor_code': u'true',
        'terms_of_service': u'true',
    }

    # Attempt to create the account.
    # If successful, this will return a tuple containing
    # the new user object.
    try:
        user, profile, reg = _do_create_account(post_data)
    except AccountValidationError:
        # Attempt to retrieve the existing user.
        user = User.objects.get(username=username)
        user.email = email
        user.set_password(password)
        user.save()
        reg = Registration.objects.get(user=user)

    # Set the user's global staff bit
    if is_staff is not None:
        user.is_staff = (is_staff == "true")
        user.save()

    # Activate the user
    reg.activate()
    reg.save()

    # Enroll the user in a course
    if course_key is not None:
        CourseEnrollment.enroll(user, course_key)

    # Apply the roles
    for role_name in role_names:
        role = Role.objects.get(name=role_name, course_id=course_key)
        user.roles.add(role)

    # Log in as the user
    user = authenticate(username=username, password=password)
    login(request, user)

    create_comments_service_user(user)

    # Provide the user with a valid CSRF token
    # then return a 200 response
    success_msg = u"Logged in user {0} ({1}) with password {2} and user_id {3}".format(
        username, email, password, user.id
    )
    response = HttpResponse(success_msg)
    response.set_cookie('csrftoken', csrf(request)['csrf_token'])
    return response


@ensure_csrf_cookie
def activate_account(request, key):
    """When link in activation e-mail is clicked"""
    r = Registration.objects.filter(activation_key=key)
    if len(r) == 1:
        user_logged_in = request.user.is_authenticated()
        already_active = True
        if not r[0].user.is_active:
            r[0].activate()
            already_active = False

        # Enroll student in any pending courses he/she may have if auto_enroll flag is set
        student = User.objects.filter(id=r[0].user_id)
        if student:
            ceas = CourseEnrollmentAllowed.objects.filter(email=student[0].email)
            for cea in ceas:
                if cea.auto_enroll:
                    CourseEnrollment.enroll(student[0], cea.course_id)

        resp = render_to_response(
            "registration/activation_complete.html",
            {
                'user_logged_in': user_logged_in,
                'already_active': already_active
            }
        )
        return resp
    if len(r) == 0:
        return render_to_response(
            "registration/activation_invalid.html",
            {'csrf': csrf(request)['csrf_token']}
        )
    return HttpResponse(_("Unknown error. Please e-mail us to let us know how it happened."))


@ensure_csrf_cookie
def password_reset(request):
    """ Attempts to send a password reset e-mail. """
    if request.method != "POST":
        raise Http404

    # Add some rate limiting here by re-using the RateLimitMixin as a helper class
    limiter = BadRequestRateLimiter()
    if limiter.is_rate_limit_exceeded(request):
        AUDIT_LOG.warning("Rate limit exceeded in password_reset")
        return HttpResponseForbidden()

    form = PasswordResetFormNoActive(request.POST)
    if form.is_valid():
        form.save(use_https=request.is_secure(),
                  from_email=settings.DEFAULT_FROM_EMAIL,
                  request=request,
                  domain_override=request.get_host())
    else:
        # bad user? tick the rate limiter counter
        AUDIT_LOG.info("Bad password_reset user passed in.")
        limiter.tick_bad_request_counter(request)

    return JsonResponse({
        'success': True,
        'value': render_to_string('registration/password_reset_done.html', {}),
    })


def password_reset_confirm_wrapper(
    request,
    uidb36=None,
    token=None,
):
    """ A wrapper around django.contrib.auth.views.password_reset_confirm.
        Needed because we want to set the user as active at this step.
    """
    # cribbed from django.contrib.auth.views.password_reset_confirm
    try:
        uid_int = base36_to_int(uidb36)
        user = User.objects.get(id=uid_int)
        user.is_active = True
        user.save()
    except (ValueError, User.DoesNotExist):
        pass

    # tie in password strength enforcement as an optional level of
    # security protection
    err_msg = None

    if request.method == 'POST':
        password = request.POST['new_password1']
        if settings.FEATURES.get('ENFORCE_PASSWORD_POLICY', False):
            try:
                validate_password_length(password)
                validate_password_complexity(password)
                validate_password_dictionary(password)
            except ValidationError, err:
                err_msg = _('Password: ') + '; '.join(err.messages)

        # also, check the password reuse policy
        if not PasswordHistory.is_allowable_password_reuse(user, password):
            if user.is_staff:
                num_distinct = settings.ADVANCED_SECURITY_CONFIG['MIN_DIFFERENT_STAFF_PASSWORDS_BEFORE_REUSE']
            else:
                num_distinct = settings.ADVANCED_SECURITY_CONFIG['MIN_DIFFERENT_STUDENT_PASSWORDS_BEFORE_REUSE']
            err_msg = ungettext(
                "You are re-using a password that you have used recently. You must have {num} distinct password before reusing a previous password.",
                "You are re-using a password that you have used recently. You must have {num} distinct passwords before reusing a previous password.",
                num_distinct
            ).format(num=num_distinct)

        # also, check to see if passwords are getting reset too frequent
        if PasswordHistory.is_password_reset_too_soon(user):
            num_days = settings.ADVANCED_SECURITY_CONFIG['MIN_TIME_IN_DAYS_BETWEEN_ALLOWED_RESETS']
            err_msg = ungettext(
                "You are resetting passwords too frequently. Due to security policies, {num} day must elapse between password resets.",
                "You are resetting passwords too frequently. Due to security policies, {num} days must elapse between password resets.",
                num_days
            ).format(num=num_days)

    if err_msg:
        # We have an password reset attempt which violates some security policy, use the
        # existing Django template to communicate this back to the user
        context = {
            'validlink': True,
            'form': None,
            'title': _('Password reset unsuccessful'),
            'err_msg': err_msg,
        }
        return TemplateResponse(request, 'registration/password_reset_confirm.html', context)
    else:
        # we also want to pass settings.PLATFORM_NAME in as extra_context
        extra_context = {"platform_name": settings.PLATFORM_NAME}

        if request.method == 'POST':
            # remember what the old password hash is before we call down
            old_password_hash = user.password

            result = password_reset_confirm(
                request, uidb36=uidb36, token=token, extra_context=extra_context
            )

            # get the updated user
            updated_user = User.objects.get(id=uid_int)

            # did the password hash change, if so record it in the PasswordHistory
            if updated_user.password != old_password_hash:
                entry = PasswordHistory()
                entry.create(updated_user)

            return result
        else:
            return password_reset_confirm(
                request, uidb36=uidb36, token=token, extra_context=extra_context
            )


def reactivation_email_for_user(user):
    try:
        reg = Registration.objects.get(user=user)
    except Registration.DoesNotExist:
        return JsonResponse({
            "success": False,
            "error": _('No inactive user with this e-mail exists'),
        })  # TODO: this should be status code 400  # pylint: disable=fixme

    context = {
        'name': user.profile.name,
        'key': reg.activation_key,
    }

    subject = render_to_string('emails/activation_email_subject.txt', context)
    subject = ''.join(subject.splitlines())
    message = render_to_string('emails/activation_email.txt', context)

    try:
        user.email_user(subject, message, settings.DEFAULT_FROM_EMAIL)
    except Exception:  # pylint: disable=broad-except
        log.error('Unable to send reactivation email from "{from_address}"'.format(from_address=settings.DEFAULT_FROM_EMAIL), exc_info=True)
        return JsonResponse({
            "success": False,
            "error": _('Unable to send reactivation email')
        })  # TODO: this should be status code 500  # pylint: disable=fixme

    return JsonResponse({"success": True})


@ensure_csrf_cookie
def change_email_request(request):
    """ AJAX call from the profile page. User wants a new e-mail.
    """
    ## Make sure it checks for existing e-mail conflicts
    if not request.user.is_authenticated():
        raise Http404

    user = request.user

    if not user.check_password(request.POST['password']):
        return JsonResponse({
            "success": False,
            "error": _('Invalid password'),
        })  # TODO: this should be status code 400  # pylint: disable=fixme

    new_email = request.POST['new_email']
    try:
        validate_email(new_email)
    except ValidationError:
        return JsonResponse({
            "success": False,
            "error": _('Valid e-mail address required.'),
        })  # TODO: this should be status code 400  # pylint: disable=fixme

    if User.objects.filter(email=new_email).count() != 0:
        ## CRITICAL TODO: Handle case sensitivity for e-mails
        return JsonResponse({
            "success": False,
            "error": _('An account with this e-mail already exists.'),
        })  # TODO: this should be status code 400  # pylint: disable=fixme

    pec_list = PendingEmailChange.objects.filter(user=request.user)
    if len(pec_list) == 0:
        pec = PendingEmailChange()
        pec.user = user
    else:
        pec = pec_list[0]

    pec.new_email = request.POST['new_email']
    pec.activation_key = uuid.uuid4().hex
    pec.save()

    if pec.new_email == user.email:
        pec.delete()
        return JsonResponse({
            "success": False,
            "error": _('Old email is the same as the new email.'),
        })  # TODO: this should be status code 400  # pylint: disable=fixme

    context = {
        'key': pec.activation_key,
        'old_email': user.email,
        'new_email': pec.new_email
    }

    subject = render_to_string('emails/email_change_subject.txt', context)
    subject = ''.join(subject.splitlines())

    message = render_to_string('emails/email_change.txt', context)

    from_address = microsite.get_value(
        'email_from_address',
        settings.DEFAULT_FROM_EMAIL
    )
    try:
        send_mail(subject, message, from_address, [pec.new_email])
    except Exception:  # pylint: disable=broad-except
        log.error('Unable to send email activation link to user from "{from_address}"'.format(from_address=from_address), exc_info=True)
        return JsonResponse({
            "success": False,
            "error": _('Unable to send email activation link. Please try again later.')
        })

    return JsonResponse({"success": True})


@ensure_csrf_cookie
@transaction.commit_manually
def confirm_email_change(request, key):
    """ User requested a new e-mail. This is called when the activation
    link is clicked. We confirm with the old e-mail, and update
    """
    try:
        try:
            pec = PendingEmailChange.objects.get(activation_key=key)
        except PendingEmailChange.DoesNotExist:
            response = render_to_response("invalid_email_key.html", {})
            transaction.rollback()
            return response

        user = pec.user
        address_context = {
            'old_email': user.email,
            'new_email': pec.new_email
        }

        if len(User.objects.filter(email=pec.new_email)) != 0:
            response = render_to_response("email_exists.html", {})
            transaction.rollback()
            return response

        subject = render_to_string('emails/email_change_subject.txt', address_context)
        subject = ''.join(subject.splitlines())
        message = render_to_string('emails/confirm_email_change.txt', address_context)
        up = UserProfile.objects.get(user=user)
        meta = up.get_meta()
        if 'old_emails' not in meta:
            meta['old_emails'] = []
        meta['old_emails'].append([user.email, datetime.datetime.now(UTC).isoformat()])
        up.set_meta(meta)
        up.save()
        # Send it to the old email...
        try:
            user.email_user(subject, message, settings.DEFAULT_FROM_EMAIL)
        except Exception:
            log.warning('Unable to send confirmation email to old address', exc_info=True)
            response = render_to_response("email_change_failed.html", {'email': user.email})
            transaction.rollback()
            return response

        user.email = pec.new_email
        user.save()
        pec.delete()
        # And send it to the new email...
        try:
            user.email_user(subject, message, settings.DEFAULT_FROM_EMAIL)
        except Exception:
            log.warning('Unable to send confirmation email to new address', exc_info=True)
            response = render_to_response("email_change_failed.html", {'email': pec.new_email})
            transaction.rollback()
            return response

        response = render_to_response("email_change_successful.html", address_context)
        transaction.commit()
        return response
    except Exception:
        # If we get an unexpected exception, be sure to rollback the transaction
        transaction.rollback()
        raise


@ensure_csrf_cookie
@require_POST
def change_name_request(request):
    """ Log a request for a new name. """
    if not request.user.is_authenticated():
        raise Http404

    try:
        pnc = PendingNameChange.objects.get(user=request.user.id)
    except PendingNameChange.DoesNotExist:
        pnc = PendingNameChange()
    pnc.user = request.user
    pnc.new_name = request.POST['new_name'].strip()
    pnc.rationale = request.POST['rationale']
    if len(pnc.new_name) < 2:
        return JsonResponse({
            "success": False,
            "error": _('Name required'),
        })  # TODO: this should be status code 400  # pylint: disable=fixme
    pnc.save()

    # The following automatically accepts name change requests. Remove this to
    # go back to the old system where it gets queued up for admin approval.
    accept_name_change_by_id(pnc.id)

    return JsonResponse({"success": True})


@ensure_csrf_cookie
def pending_name_changes(request):
    """ Web page which allows staff to approve or reject name changes. """
    if not request.user.is_staff:
        raise Http404

    students = []
    for change in PendingNameChange.objects.all():
        profile = UserProfile.objects.get(user=change.user)
        students.append({
            "new_name": change.new_name,
            "rationale": change.rationale,
            "old_name": profile.name,
            "email": change.user.email,
            "uid": change.user.id,
            "cid": change.id,
        })

    return render_to_response("name_changes.html", {"students": students})


@ensure_csrf_cookie
def reject_name_change(request):
    """ JSON: Name change process. Course staff clicks 'reject' on a given name change """
    if not request.user.is_staff:
        raise Http404

    try:
        pnc = PendingNameChange.objects.get(id=int(request.POST['id']))
    except PendingNameChange.DoesNotExist:
        return JsonResponse({
            "success": False,
            "error": _('Invalid ID'),
        })  # TODO: this should be status code 400  # pylint: disable=fixme

    pnc.delete()
    return JsonResponse({"success": True})


def accept_name_change_by_id(id):
    try:
        pnc = PendingNameChange.objects.get(id=id)
    except PendingNameChange.DoesNotExist:
        return JsonResponse({
            "success": False,
            "error": _('Invalid ID'),
        })  # TODO: this should be status code 400  # pylint: disable=fixme

    u = pnc.user
    up = UserProfile.objects.get(user=u)

    # Save old name
    meta = up.get_meta()
    if 'old_names' not in meta:
        meta['old_names'] = []
    meta['old_names'].append([up.name, pnc.rationale, datetime.datetime.now(UTC).isoformat()])
    up.set_meta(meta)

    up.name = pnc.new_name
    up.save()
    pnc.delete()

    return JsonResponse({"success": True})


@ensure_csrf_cookie
def accept_name_change(request):
    """ JSON: Name change process. Course staff clicks 'accept' on a given name change

    We used this during the prototype but now we simply record name changes instead
    of manually approving them. Still keeping this around in case we want to go
    back to this approval method.
    """
    if not request.user.is_staff:
        raise Http404

    return accept_name_change_by_id(int(request.POST['id']))


@require_POST
@login_required
@ensure_csrf_cookie
def change_email_settings(request):
    """Modify logged-in user's setting for receiving emails from a course."""
    user = request.user

    course_id = request.POST.get("course_id")
    course_key = SlashSeparatedCourseKey.from_deprecated_string(course_id)
    receive_emails = request.POST.get("receive_emails")
    if receive_emails:
        optout_object = Optout.objects.filter(user=user, course_id=course_key)
        if optout_object:
            optout_object.delete()
        log.info(u"User {0} ({1}) opted in to receive emails from course {2}".format(user.username, user.email, course_id))
        track.views.server_track(request, "change-email-settings", {"receive_emails": "yes", "course": course_id}, page='dashboard')
    else:
        Optout.objects.get_or_create(user=user, course_id=course_key)
        log.info(u"User {0} ({1}) opted out of receiving emails from course {2}".format(user.username, user.email, course_id))
        track.views.server_track(request, "change-email-settings", {"receive_emails": "no", "course": course_id}, page='dashboard')

    return JsonResponse({"success": True})<|MERGE_RESOLUTION|>--- conflicted
+++ resolved
@@ -771,6 +771,11 @@
                 _("Student is already enrolled")
             )
 
+        # notify the user of the enrollment via email
+        enrollment_email_result = json.loads(notify_enrollment_by_email(course, user, request).content)
+        if ('is_success' in enrollment_email_result and not enrollment_email_result['is_success']):
+            return HttpResponseBadRequest(_(enrollment_email_result['error']))
+
         # We use this flag to determine which condition of an AB-test
         # for auto-registration we're currently in.
         # (We have two URLs that both point to this view, but vary the
@@ -810,15 +815,6 @@
             # Otherwise, there is only one mode available (the default)
             return HttpResponse()
 
-<<<<<<< HEAD
-        CourseEnrollment.enroll(user, course.id, mode=current_mode.slug)
-        
-        # notify the user of the enrollment via email
-        enrollment_email_result = json.loads(notify_enrollment_by_email(course, user, request).content)
-        if ('is_success' in enrollment_email_result and not enrollment_email_result['is_success']):
-            return HttpResponseBadRequest(_(enrollment_email_result['error']))
-        return HttpResponse()
-=======
         # If auto-registration is disabled, do NOT register the student
         # before sending them to the "choose your track" page.
         # This is the control for the auto-registration AB-test.
@@ -841,8 +837,6 @@
             CourseEnrollment.enroll(user, course.id, mode=current_mode.slug)
 
             return HttpResponse()
-
->>>>>>> 04595a7b
 
     elif action == "add_to_cart":
         # Pass the request handling to shoppingcart.views
