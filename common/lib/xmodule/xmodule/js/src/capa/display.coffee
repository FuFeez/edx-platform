--- conflicted
+++ resolved
@@ -207,8 +207,7 @@
       element.schematic.update_value()
     @$(".CodeMirror").each (index, element) ->
       element.CodeMirror.save() if element.CodeMirror.save
-<<<<<<< HEAD
-    @answers = @$("[id^=input_#{@element_id.replace(/problem_/, '')}_]").serialize()
+    @answers = @inputs.serialize()
 
   inputtypeSetupMethods:
     javascriptinput: (element) =>
@@ -225,7 +224,4 @@
       submissionField = $(element).find(".javascriptinput_input")
 
       display = new displayClass(problemState, submission, evaluation, container, submissionField, params)
-      display.render()
-=======
-    @answers = @inputs.serialize()
->>>>>>> 926763a3
+      display.render()